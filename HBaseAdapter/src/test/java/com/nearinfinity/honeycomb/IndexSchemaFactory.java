package com.nearinfinity.honeycomb;

<<<<<<< HEAD
import com.google.common.collect.ImmutableList;
import com.nearinfinity.honeycomb.mysql.IndexSchema;
import com.nearinfinity.honeycomb.mysql.gen.AvroIndexSchema;
=======
import com.nearinfinity.honeycomb.mysql.schema.IndexSchema;
>>>>>>> cf8db57c

import java.util.List;

public class IndexSchemaFactory {
    public static IndexSchema createIndexSchema(List<String> columns, boolean isUnique, String indexName) {
<<<<<<< HEAD
        AvroIndexSchema avroIndexSchema = new AvroIndexSchema(columns, isUnique);
        return new IndexSchema(indexName, avroIndexSchema);
=======
        return new IndexSchema(columns, isUnique, indexName);
>>>>>>> cf8db57c
    }

    public static IndexSchema createIndexSchema(List<String> columns, boolean isUnique) {
        return createIndexSchema(columns, isUnique, "default");
    }

    public static IndexSchema createIndexSchema() {
        AvroIndexSchema avroIndexSchema = new AvroIndexSchema(ImmutableList.<String>of(), false);
        return new IndexSchema("default", avroIndexSchema);
    }
}<|MERGE_RESOLUTION|>--- conflicted
+++ resolved
@@ -1,23 +1,14 @@
 package com.nearinfinity.honeycomb;
 
-<<<<<<< HEAD
 import com.google.common.collect.ImmutableList;
-import com.nearinfinity.honeycomb.mysql.IndexSchema;
 import com.nearinfinity.honeycomb.mysql.gen.AvroIndexSchema;
-=======
 import com.nearinfinity.honeycomb.mysql.schema.IndexSchema;
->>>>>>> cf8db57c
 
 import java.util.List;
 
 public class IndexSchemaFactory {
     public static IndexSchema createIndexSchema(List<String> columns, boolean isUnique, String indexName) {
-<<<<<<< HEAD
-        AvroIndexSchema avroIndexSchema = new AvroIndexSchema(columns, isUnique);
-        return new IndexSchema(indexName, avroIndexSchema);
-=======
         return new IndexSchema(columns, isUnique, indexName);
->>>>>>> cf8db57c
     }
 
     public static IndexSchema createIndexSchema(List<String> columns, boolean isUnique) {
