package com.nearinfinity.mysqlengine;

import java.nio.ByteBuffer;
import java.util.UUID;

/**
 * Created with IntelliJ IDEA.
 * User: jedstrom
 * Date: 8/9/12
 * Time: 9:43 AM
 * To change this template use File | Settings | File Templates.
 */
public class RowKeyFactory {
    public static final byte[] ROOT = ByteBuffer.allocate(7)
                                            .put(RowType.TABLES.getValue())
                                            .put("TABLES".getBytes())
                                            .array();

    private static final byte BYTE_MASK = (byte) 0x000000ff;

    public static byte[] buildColumnsKey(long tableId) {
        return ByteBuffer.allocate(9)
                .put(RowType.COLUMNS.getValue())
                .putLong(tableId)
                .array();
    }

    public static byte[] buildDataKey(long tableId, UUID uuid) {
        return ByteBuffer.allocate(25)
                .put(RowType.DATA.getValue())
                .putLong(tableId)
                .putLong(uuid.getMostSignificantBits())
                .putLong(uuid.getLeastSignificantBits())
                .array();
    }

    public static byte[] buildValueIndexKey(long tableId, long columnId, byte[] value, UUID uuid) {
        return ByteBuffer.allocate(33 + value.length)
                .put(RowType.VALUE_INDEX.getValue())
                .putLong(tableId)
                .putLong(columnId)
                .put(value)
                .putLong(uuid.getMostSignificantBits())
                .putLong(uuid.getLeastSignificantBits())
                .array();
    }

<<<<<<< HEAD
    public static byte[] buildNullIndexKey(long tableId, long columnId, UUID uuid) {
        return ByteBuffer.allocate(33)
                .put(RowType.NULL_INDEX.getValue())
                .putLong(tableId)
                .putLong(columnId)
                .putLong(uuid.getMostSignificantBits())
                .putLong(uuid.getLeastSignificantBits())
                .array();
    }
=======
    public static byte[] buildSecondaryIndexKey(long tableId, long columnId, byte[] value) {
        return ByteBuffer.allocate(17 + value.length)
                .put(RowType.SECONDARY_INDEX.getValue())
                .putLong(tableId)
                .putLong(columnId)
                .put(value)
                .array();
    }

    public static byte[] buildReverseIndexKey(long tableId, long columnId, byte[] value) {
        byte[] reverseValue = reverseValue(value);
        return buildSecondaryIndexKey(tableId, columnId, reverseValue);
    }

    private static byte[] reverseValue(byte[] value) {
        ByteBuffer buffer = ByteBuffer.allocate(value.length);

        for (int i = 0 ; i < value.length ; i++) {
            buffer.put((byte) (BYTE_MASK ^ value[i]));
        }

        return buffer.array();
    }
>>>>>>> a7ea04ed
}<|MERGE_RESOLUTION|>--- conflicted
+++ resolved
@@ -45,17 +45,6 @@
                 .array();
     }
 
-<<<<<<< HEAD
-    public static byte[] buildNullIndexKey(long tableId, long columnId, UUID uuid) {
-        return ByteBuffer.allocate(33)
-                .put(RowType.NULL_INDEX.getValue())
-                .putLong(tableId)
-                .putLong(columnId)
-                .putLong(uuid.getMostSignificantBits())
-                .putLong(uuid.getLeastSignificantBits())
-                .array();
-    }
-=======
     public static byte[] buildSecondaryIndexKey(long tableId, long columnId, byte[] value) {
         return ByteBuffer.allocate(17 + value.length)
                 .put(RowType.SECONDARY_INDEX.getValue())
@@ -79,5 +68,14 @@
 
         return buffer.array();
     }
->>>>>>> a7ea04ed
+
+    public static byte[] buildNullIndexKey(long tableId, long columnId, UUID uuid) {
+        return ByteBuffer.allocate(33)
+                .put(RowType.NULL_INDEX.getValue())
+                .putLong(tableId)
+                .putLong(columnId)
+                .putLong(uuid.getMostSignificantBits())
+                .putLong(uuid.getLeastSignificantBits())
+                .array();
+    }
 }