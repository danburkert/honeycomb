--- conflicted
+++ resolved
@@ -90,14 +90,14 @@
                 .array();
     }
 
-<<<<<<< HEAD
     public static byte[] buildColumnInfoKey(long tableId, long columnId) {
         return ByteBuffer.allocate(17)
                 .put(RowType.COLUMN_INFO.getValue())
                 .putLong(tableId)
                 .putLong(columnId)
                 .array();
-=======
+}
+
     public static byte[] positionOfLong(long n) {
         final long BITMASK = 0x8000000000000000L;
         return ByteBuffer.allocate(8).putLong(n ^ BITMASK).array();
@@ -112,6 +112,5 @@
             BITMASK = 0x8000000000000000L;
         }
         return ByteBuffer.allocate(8).putLong(bits ^ BITMASK).array();
->>>>>>> f712d1c1
     }
 }