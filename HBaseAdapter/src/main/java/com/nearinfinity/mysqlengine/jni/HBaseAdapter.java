package com.nearinfinity.mysqlengine.jni;

<<<<<<< HEAD
import com.nearinfinity.mysqlengine.*;
=======
import com.nearinfinity.mysqlengine.Connection;
import com.nearinfinity.mysqlengine.DataConnection;
import com.nearinfinity.mysqlengine.HBaseClient;
import com.nearinfinity.mysqlengine.IndexConnection;
import com.sun.xml.internal.rngom.ast.om.ParsedElementAnnotation;
>>>>>>> 6831d4a4
import org.apache.hadoop.hbase.client.Result;
import org.apache.hadoop.hbase.client.ResultScanner;
import org.apache.hadoop.hbase.util.Bytes;
import org.apache.log4j.Logger;

import java.io.File;
import java.io.FileNotFoundException;
import java.io.IOException;
import java.nio.ByteBuffer;
import java.util.*;
import java.util.concurrent.ConcurrentHashMap;
import java.util.concurrent.atomic.AtomicLong;

/**
 * Created with IntelliJ IDEA.
 * User: jedstrom
 * Date: 8/1/12
 * Time: 9:46 AM
 * To change this template use File | Settings | File Templates.
 */
public class HBaseAdapter {
    private static AtomicLong connectionCounter;
    private static Map<Long, Connection> clientPool;
    private static HBaseClient client;
    private static boolean configured;
    private static final Logger logger = Logger.getLogger(HBaseAdapter.class);

    private static final int DEFAULT_NUM_CACHED_ROWS = 2500;
    private static final long DEFAULT_WRITE_BUFFER_SIZE = 5 * 1024 * 1024; // 5 megabytes
    private static long elapsedTime;

    static {
        try {
            logger.info("Static initializer");

            //Read config options from adapter.conf
            Scanner confFile = new Scanner(new File("/etc/mysql/adapter.conf"));
            Map<String, String> params = new HashMap<String, String>();
            while (confFile.hasNextLine()) {
                Scanner line = new Scanner(confFile.nextLine());
                params.put(line.next(), line.next());
            }

            //Initialize class variables
            client = new HBaseClient(params.get("hbase_table_name"), params.get("zk_quorum"));
            connectionCounter = new AtomicLong(0L);
            clientPool = new ConcurrentHashMap<Long, Connection>();

            try {
                int cacheSize = Integer.parseInt(params.get("table_scan_cache_rows"));
                client.setCacheSize(cacheSize);
<<<<<<< HEAD
            }
            catch (NumberFormatException e) {
=======

            } catch (NumberFormatException e) {
>>>>>>> 6831d4a4
                logger.info("Number of rows to cache was not provided or invalid - using default of " + DEFAULT_NUM_CACHED_ROWS);
                client.setCacheSize(DEFAULT_NUM_CACHED_ROWS);
            }

            try {
                long writeBufferSize = Long.parseLong(params.get("write_buffer_size"));
                client.setWriteBufferSize(writeBufferSize);
            } catch (NumberFormatException e) {
                logger.info("Write buffer size was not provided or invalid - using default of " + DEFAULT_WRITE_BUFFER_SIZE);
                client.setWriteBufferSize(DEFAULT_WRITE_BUFFER_SIZE);
            }

            boolean flushChangesImmediately = Boolean.parseBoolean(params.get("flush_changes_immediately"));
            client.setAutoFlushTables(flushChangesImmediately);

            //We are now configured
            configured = true;
        } catch (FileNotFoundException e) {
            logger.warn("FileNotFoundException", e);
        }
    }

    public static boolean isConfigured() {
        return configured;
    }

    public static boolean createTable(String tableName, Map<String, List<ColumnMetadata>> columns) throws HBaseAdapterException {
        logger.info("Creating table " + tableName);

        try {
            client.createTableFull(tableName, columns);
        } catch (Exception e) {
            logger.error("Exception in createTable", e);
            throw new HBaseAdapterException("createTable", e);
        }

        return true;
    }

    public static long startScan(String tableName, boolean isFullTableScan) throws HBaseAdapterException {
        logger.info("Starting scan on table " + tableName);

        long scanId = connectionCounter.incrementAndGet();
        logger.info("Starting scan: scanId " + scanId);
        try {
            ResultScanner scanner = client.getTableScanner(tableName, isFullTableScan);
            clientPool.put(scanId, new DataConnection(tableName, scanner));
        } catch (Exception e) {
            logger.error("Exception in startScan ", e);
            throw new HBaseAdapterException("startScan", e);
        }

        return scanId;
    }

    public static long startIndexScan(String tableName, String columnName) throws HBaseAdapterException {
        logger.info("Starting index scan on table " + tableName);

        long scanId = connectionCounter.incrementAndGet();
        try {
            clientPool.put(scanId, new IndexConnection(tableName, columnName));
        } catch (Exception e) {
            logger.error("Exception in startIndexScan ", e);
            throw new HBaseAdapterException("startIndexScan", e);
        }

        return scanId;
    }

    public static Row nextRow(long scanId) throws HBaseAdapterException {
        logger.info("Scanning to next row with scanId " + scanId);

        Connection conn = getConnectionForId(scanId);
        long start = System.currentTimeMillis();

        Row row = new Row();

        try {
            Result result = conn.getNextResult();
            if (result == null) {
                return null;
            }

            //Set values and UUID
            Map<String, byte[]> values = client.parseRow(result, conn.getTableName());
            UUID uuid = client.parseUUIDFromDataRow(result);
            row.setRowMap(values);
            row.setUUID(uuid);
        } catch (Exception e) {
            logger.error("Exception thrown in nextRow", e);
            throw new HBaseAdapterException("nextRow", e);
        }

        elapsedTime += System.currentTimeMillis() - start;
        return row;
    }

    public static void endScan(long scanId) throws HBaseAdapterException {
        logger.info("Ending scan with id " + scanId);
        Connection conn = getConnectionForId(scanId);
        conn.close();
    }

    public static boolean writeRow(String tableName, Map<String, byte[]> values, byte[] unireg) throws HBaseAdapterException {
        logger.info("Writing row to table " + tableName);

        try {
            client.writeRow(tableName, values, unireg);
        } catch (Exception e) {
            logger.error("Exception thrown in writeRow()", e);
            throw new HBaseAdapterException("writeRow", e);
        }

        return true;
    }

    public static void flushWrites() {
        client.flushWrites();
    }


    public static boolean deleteRow(long scanId) throws HBaseAdapterException {
        logger.info("Deleting row with scanId " + scanId);

        boolean deleted;
        try {
            Connection conn = clientPool.get(scanId);
            Result result = conn.getLastResult();
            byte[] rowKey = result.getRow();

            deleted = client.deleteRow(rowKey);
        } catch (IOException e) {
            logger.error("Exception thrown in deleteRow()", e);
            throw new HBaseAdapterException("deleteRow", e);
        }

        return deleted;
    }

    public static int deleteAllRows(String tableName) throws HBaseAdapterException {
        logger.info("Deleting all rows from table " + tableName);

        int deleted;
        try {
            deleted = client.deleteAllRows(tableName);
        } catch (IOException e) {
            logger.error("Exception thrown in deleteAllRows()", e);
            throw new HBaseAdapterException("deleteAllRows", e);
        }

        return deleted;
    }

    public static boolean dropTable(String tableName) throws HBaseAdapterException {
        logger.info("Dropping table " + tableName);

        boolean deleted;
        try {
            deleted = client.dropTable(tableName);
        } catch (IOException e) {
            logger.error("Exception thrown in dropTable()", e);
            throw new HBaseAdapterException("dropTable", e);
        }

        return deleted;
    }

    public static Row getRow(long scanId, String tableName /*TODO: Can we delete this? */, byte[] uuid) throws HBaseAdapterException {
        logger.info("Getting row with scanId " + scanId);

        Connection conn = getConnectionForId(scanId);

        Row row = new Row();
        try {
            //String tableName = conn.getTableName();
            ByteBuffer buffer = ByteBuffer.wrap(uuid);
            UUID rowUuid = new UUID(buffer.getLong(), buffer.getLong());
            logger.info("Getting row with UUID: " + rowUuid.toString() + ", and scanId: " + scanId);

            Result result = client.getDataRow(rowUuid, tableName);
            if (result == null) {
                return row;
            }

            Map<String, byte[]> values = client.parseRow(result, conn.getTableName());
            row.setUUID(rowUuid);
            row.setRowMap(values);
        } catch (Exception e) {
            logger.error("Exception thrown in getRow()", e);
            throw new HBaseAdapterException("getRow", e);
        }

        return row;
    }

    public static byte[] indexRead(long scanId, byte[] value, IndexReadType readType) throws HBaseAdapterException {
        logger.info("Reading index with scanId " + scanId + " read type " + readType.name());

        IndexConnection conn = (IndexConnection) getConnectionForId(scanId);

        byte[] unireg = null;
        try {
            String tableName = conn.getTableName();
            String columnName = conn.getColumnName();
            logger.info("Index read table " + tableName + " column name " + columnName);

            conn.setReadType(readType);

            switch (readType) {
                case HA_READ_KEY_EXACT: {
                    ResultScanner indexScanner = client.getSecondaryIndexScannerExact(tableName, columnName, value);
                    conn.setIndexScanner(indexScanner);

                    //Get the first row of the value
                    Result indexResult = conn.getNextIndexResult();
                    if (indexResult == null) {
                        return unireg;
                    }

                    ResultScanner scanner = client.getValueIndexScanner(tableName, columnName, value);
                    conn.setScanner(scanner);
                    //Get the first result to return
                    Result result = conn.getNextResult();
                    if (result == null) {
                        return unireg;
                    }

                    unireg = client.parseUniregFromIndex(result);
                }
                break;
                case HA_READ_AFTER_KEY: {
                    ResultScanner indexScanner = client.getSecondaryIndexScanner(tableName, columnName, value);
                    conn.setIndexScanner(indexScanner);

                    //Get the first row of the value
                    Result indexResult = conn.getNextIndexResult();
                    if (indexResult == null) {
                        return unireg;
                    }

                    byte[] nextValue = client.parseValueFromSecondaryIndexRow(indexResult);
                    if (Arrays.equals(value, nextValue)) {
                        //Get the next index result
                        Result nextResult = conn.getNextIndexResult();
                        if (nextResult == null) {
                            return unireg;
                        }
                        nextValue = client.parseValueFromSecondaryIndexRow(nextResult);
                    }

                    ResultScanner scanner = client.getValueIndexScanner(tableName, columnName, nextValue);
                    conn.setScanner(scanner);
                    //Get the first result to return
                    Result result = conn.getNextResult();
                    if (result == null) {
                        return unireg;
                    }
                    unireg = client.parseUniregFromIndex(result);
                }
                break;
                case HA_READ_KEY_OR_NEXT: {
                    ResultScanner indexScanner = client.getSecondaryIndexScanner(tableName, columnName, value);
                    conn.setIndexScanner(indexScanner);

                    //Get the first row of the value
                    Result indexResult = conn.getNextIndexResult();
                    if (indexResult == null) {
                        return unireg;
                    }

                    ResultScanner scanner = client.getValueIndexScanner(tableName, columnName, value);
                    conn.setScanner(scanner);

                    //Get the first result to return
                    Result result = conn.getNextResult();
                    if (result == null) {
                        return unireg;
                    }
                    unireg = client.parseUniregFromIndex(result);
                }
                break;
                case HA_READ_BEFORE_KEY: {
                    ResultScanner indexScanner = client.getReverseIndexScanner(tableName, columnName, value);
                    conn.setIndexScanner(indexScanner);

                    //Get the first row of the value
                    Result indexResult = conn.getNextIndexResult();
                    if (indexResult == null) {
                        return unireg;
                    }

                    byte[] indexValue = client.parseValueFromReverseIndexRow(indexResult);
                    if (Arrays.equals(value, indexValue)) {
                        //Get the next index result
                        Result nextResult = conn.getNextIndexResult();
                        if (nextResult == null) {
                            return unireg;
                        }
                    }

                    ResultScanner scanner = client.getValueIndexScanner(tableName, columnName, value);
                    conn.setScanner(scanner);

                    //Get the first result to return
                    Result result = conn.getNextResult();
                    if (result == null) {
                        return unireg;
                    }
                    unireg = client.parseUniregFromIndex(result);
                }
                break;
                case HA_READ_KEY_OR_PREV: {
                    ResultScanner indexScanner = client.getReverseIndexScanner(tableName, columnName, value);
                    conn.setIndexScanner(indexScanner);

                    //Get the first row of the value
                    Result indexResult = conn.getNextIndexResult();
                    if (indexResult == null) {
                        return unireg;
                    }

                    ResultScanner scanner = client.getValueIndexScanner(tableName, columnName, value);
                    conn.setScanner(scanner);

                    //Get the first result to return
                    Result result = conn.getNextResult();
                    if (result == null) {
                        return unireg;
                    }
                    unireg = client.parseUniregFromIndex(result);
                }
                break;
                case INDEX_FIRST: {
                    ResultScanner indexScanner = client.getSecondaryIndexScannerFull(tableName, columnName);
                    conn.setIndexScanner(indexScanner);

                    //Get the first row of the value
                    Result indexResult = conn.getNextIndexResult();
                    if (indexResult == null) {
                        return unireg;
                    }

                    value = client.parseValueFromSecondaryIndexRow(indexResult);

                    ResultScanner scanner = client.getValueIndexScanner(tableName, columnName, value);
                    conn.setScanner(scanner);

                    //Get the first result to return
                    Result result = conn.getNextResult();
                    if (result == null) {
                        return unireg;
                    }
                    unireg = client.parseUniregFromIndex(result);
                }
                break;
                case INDEX_LAST: {
                    ResultScanner indexScanner = client.getReverseIndexScannerFull(tableName, columnName);
                    conn.setIndexScanner(indexScanner);

                    //Get the first row of the value
                    Result indexResult = conn.getNextIndexResult();
                    if (indexResult == null) {
                        return unireg;
                    }

                    value = client.parseValueFromReverseIndexRow(indexResult);

                    ResultScanner scanner = client.getValueIndexScanner(tableName, columnName, value);
                    conn.setScanner(scanner);

                    //Get the first result to return
                    Result result = conn.getNextResult();
                    if (result == null) {
                        return unireg;
                    }
                    unireg = client.parseUniregFromIndex(result);
                }
                break;
            }
        } catch (Exception e) {
            logger.error("Exception thrown in indexRead()", e);
            throw new HBaseAdapterException("indexRead", e);
        }

        return unireg;
    }

    public static byte[] nextIndexRow(long scanId) throws HBaseAdapterException {
        logger.info("nextIndexRow called with scanId " + scanId);

        IndexConnection conn = (IndexConnection) getConnectionForId(scanId);
        long start = System.currentTimeMillis();

        byte[] unireg = null;
        try {
            String tableName = conn.getTableName();
            String columnName = conn.getColumnName();

            Result result = conn.getNextResult();
            while (result == null) {

                //Get the first row of the value
                Result indexResult = conn.getNextIndexResult();
                if (indexResult == null) {
                    return unireg;
                }

                byte[] value = null;
                switch (conn.getReadType()) {
                    case INDEX_FIRST:
                    case HA_READ_AFTER_KEY:
                    case HA_READ_KEY_OR_NEXT: {
                        value = client.parseValueFromSecondaryIndexRow(indexResult);
                    }
                    break;
                    case INDEX_LAST:
                    case HA_READ_BEFORE_KEY:
                    case HA_READ_KEY_OR_PREV: {
                        value = client.parseValueFromReverseIndexRow(indexResult);
                    }
                }

                if (value == null) {
                    return unireg;
                }

                ResultScanner scanner = client.getValueIndexScanner(tableName, columnName, value);
                conn.setScanner(scanner);

                //Get the next result, let the loop determine if we need to loop again
                result = conn.getNextResult();
            }

            unireg = client.parseUniregFromIndex(result);
        } catch (Exception e) {
            logger.error("Exception thrown in nextIndexRow()", e);
            throw new HBaseAdapterException("nextIndexRow", e);
        }

        elapsedTime += System.currentTimeMillis() - start;
        return unireg;
    }

    private static Connection getConnectionForId(long scanId) throws HBaseAdapterException {
        Connection conn = clientPool.get(scanId);
        if (conn == null) {
            throw new HBaseAdapterException("No connection for scanId " + scanId, null);
        }
        return conn;
    }
}<|MERGE_RESOLUTION|>--- conflicted
+++ resolved
@@ -1,17 +1,8 @@
 package com.nearinfinity.mysqlengine.jni;
 
-<<<<<<< HEAD
 import com.nearinfinity.mysqlengine.*;
-=======
-import com.nearinfinity.mysqlengine.Connection;
-import com.nearinfinity.mysqlengine.DataConnection;
-import com.nearinfinity.mysqlengine.HBaseClient;
-import com.nearinfinity.mysqlengine.IndexConnection;
-import com.sun.xml.internal.rngom.ast.om.ParsedElementAnnotation;
->>>>>>> 6831d4a4
 import org.apache.hadoop.hbase.client.Result;
 import org.apache.hadoop.hbase.client.ResultScanner;
-import org.apache.hadoop.hbase.util.Bytes;
 import org.apache.log4j.Logger;
 
 import java.io.File;
@@ -60,13 +51,7 @@
             try {
                 int cacheSize = Integer.parseInt(params.get("table_scan_cache_rows"));
                 client.setCacheSize(cacheSize);
-<<<<<<< HEAD
-            }
-            catch (NumberFormatException e) {
-=======
-
             } catch (NumberFormatException e) {
->>>>>>> 6831d4a4
                 logger.info("Number of rows to cache was not provided or invalid - using default of " + DEFAULT_NUM_CACHED_ROWS);
                 client.setCacheSize(DEFAULT_NUM_CACHED_ROWS);
             }
