--- conflicted
+++ resolved
@@ -249,11 +249,7 @@
     }
 
     public static byte[] indexRead(long scanId, byte[] value, IndexReadType readType) throws HBaseAdapterException {
-<<<<<<< HEAD
         logger.info("indexRead-> scanId: " + scanId + ", readType: " + readType.name());
-=======
-        logger.info("Reading index with scanId " + scanId + " read type " + readType.name());
->>>>>>> dcc1c65a
         IndexConnection conn = (IndexConnection) getConnectionForId(scanId);
 
         byte[] unireg = null;
