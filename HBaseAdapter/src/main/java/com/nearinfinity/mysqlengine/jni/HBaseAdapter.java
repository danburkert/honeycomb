--- conflicted
+++ resolved
@@ -27,13 +27,9 @@
     private static HBaseClient client;
     private static boolean configured;
     private static final Logger logger = Logger.getLogger(HBaseAdapter.class);
-<<<<<<< HEAD
-//    private static long rowsToCache;
 
     private static final int DEFAULT_NUM_CACHED_ROWS = 2500;
-=======
     private static long elapsedTime;
->>>>>>> ab03972f
 
     static {
         try {
@@ -108,20 +104,11 @@
         long start = System.currentTimeMillis();
 
         Row row = new Row();
-<<<<<<< HEAD
-
-        try {
-            //Return empty Row if there is no next result
+
+        try {
             Result result = conn.getNextResult();
             if (result == null) {
-                return null;
-=======
-        try {
-            Result result = conn.getNextResult();
-            if (result == null) {
-                logger.info("Am I null");
                 return row;
->>>>>>> ab03972f
             }
 
             //Set values and UUID
@@ -138,37 +125,6 @@
         return row;
     }
 
-<<<<<<< HEAD
-=======
-    public static Row[] nextRows(long scanId, long numRows) throws HBaseAdapterException {
-        logger.info("Getting " + numRows + " rows using scanId " + scanId);
-
-        Connection conn = getConnectionForId(scanId);
-
-        long start = System.currentTimeMillis();
-        ArrayList<Row> rowList = new ArrayList<Row>();
-        try {
-
-            for (long i = 0; i < numRows; i++) {
-                Result result = conn.getNextResult();
-                if (result == null) {
-                    return (Row[]) rowList.toArray();
-                }
-                Map<String, byte[]> values = client.parseRow(result, conn.getTableName());
-                UUID uuid = client.parseUUIDFromDataRow(result);
-
-                rowList.add(new Row(values, uuid));
-            }
-        } catch (Exception e) {
-            logger.error("Exception thrown in nextRows", e);
-            throw new HBaseAdapterException("nextRows", e);
-        }
-
-        elapsedTime += System.currentTimeMillis() - start;
-        return (Row[]) rowList.toArray();
-    }
-
->>>>>>> ab03972f
     public static void endScan(long scanId) throws HBaseAdapterException {
         logger.info("Ending scan with id " + scanId);
         Connection conn = getConnectionForId(scanId);
