package com.nearinfinity.mysqlengine.jni;

import com.nearinfinity.mysqlengine.Connection;
import com.nearinfinity.mysqlengine.HBaseClient;
import org.apache.hadoop.hbase.client.Result;
import org.apache.hadoop.hbase.client.ResultScanner;

import java.io.File;
import java.io.FileNotFoundException;
import java.io.IOException;
import java.util.HashMap;
import java.util.List;
import java.util.Map;
import java.util.Scanner;
import java.util.concurrent.ConcurrentHashMap;
import java.util.concurrent.atomic.AtomicLong;

/**
 * Created with IntelliJ IDEA.
 * User: jedstrom
 * Date: 8/1/12
 * Time: 9:46 AM
 * To change this template use File | Settings | File Templates.
 */
<<<<<<< HEAD
public class HBaseAdapter<E> {
=======
public class HBaseAdapter {
    private static AtomicLong connectionCounter;
    private static Map<Long, Connection> clientPool;
    private static HBaseClient client;
    private static boolean configured;

    static {
        try {
            Scanner confFile = new Scanner(new File("adapter.conf"));
            Map<String, String> params = new HashMap<String, String>();
            while (confFile.hasNextLine()) {
                Scanner line = new Scanner(confFile.nextLine());
                params.put(line.next(), line.next());
            }
            client = new HBaseClient(params.get("hbase_table_name"), params.get("zk_quorum"));
            connectionCounter = new AtomicLong(0L);
            clientPool = new ConcurrentHashMap<Long, Connection>();

            configured = true;
        }
        catch (FileNotFoundException e) {
            e.printStackTrace();
        }
    }

    public static boolean isConfigured() {
        return configured;
    }

>>>>>>> 8c66ba7c
    public static boolean createTable(String tableName, List<String> columnNames) throws HBaseAdapterException {
        try {
            client.createTableFull(tableName, columnNames);
        }
        catch (IOException e) {
            throw new HBaseAdapterException("IOException", e.toString());
        }
        return true;
    }

    public static long startScan(String tableName) throws HBaseAdapterException {
        long scanId = connectionCounter.incrementAndGet();
        try {
            ResultScanner scanner = client.getTableScanner(tableName);
            clientPool.put(scanId, new Connection(tableName, scanner));
        }
        catch (IOException e) {
            throw new HBaseAdapterException("IOException", e.toString());
        }
        return scanId;
    }

    public static Row nextRow(long scanId) throws HBaseAdapterException {
        Connection conn = clientPool.get(scanId);
        if (conn == null) {
            throw new HBaseAdapterException("Cannot find scanId key", "");
        }
        Row row = new Row();
        try {
            Result result = conn.getScanner().next();
            if (result == null) {
                return row;
            }
            Map<String, byte[]> values = client.parseRow(result, conn.getTableName());
            row.setValues(values);
        }
        catch  (IOException e) {
            throw new HBaseAdapterException("IOException", e.toString());
        }
        return row;
    }

    public static void endScan(long scanId) throws HBaseAdapterException {
        Connection conn = clientPool.remove(scanId);
        if (conn == null) {
            throw new HBaseAdapterException("ScanId does not exist", "");
        }
    }

    public static boolean writeRow(String tableName, Map<String, byte[]> values) throws HBaseAdapterException {
        try {
            client.writeRow(tableName, values);
        }
        catch (IOException e) {
            throw new HBaseAdapterException("IOException", e.toString());
        }
        return true;
    }

    public void bob(E e)
      {
      }
}<|MERGE_RESOLUTION|>--- conflicted
+++ resolved
@@ -22,9 +22,6 @@
  * Time: 9:46 AM
  * To change this template use File | Settings | File Templates.
  */
-<<<<<<< HEAD
-public class HBaseAdapter<E> {
-=======
 public class HBaseAdapter {
     private static AtomicLong connectionCounter;
     private static Map<Long, Connection> clientPool;
@@ -54,7 +51,6 @@
         return configured;
     }
 
->>>>>>> 8c66ba7c
     public static boolean createTable(String tableName, List<String> columnNames) throws HBaseAdapterException {
         try {
             client.createTableFull(tableName, columnNames);
@@ -113,8 +109,4 @@
         }
         return true;
     }
-
-    public void bob(E e)
-      {
-      }
 }