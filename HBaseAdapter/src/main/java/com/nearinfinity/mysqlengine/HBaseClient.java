--- conflicted
+++ resolved
@@ -20,8 +20,7 @@
  * Time: 2:09 PM
  * To change this template use File | Settings | File Templates.
  */
-public class HBaseClient
-{
+public class HBaseClient {
     private HTable table;
 
     private HBaseAdmin admin;
@@ -40,22 +39,13 @@
 
     private static final Logger logger = Logger.getLogger(HBaseClient.class);
 
-    public HBaseClient(String tableName, String zkQuorum)
-    {
+    public HBaseClient(String tableName, String zkQuorum) {
         logger.info("HBaseClient: Constructing with HBase table name: " + tableName);
         logger.info("HBaseClient: Constructing with ZK Quorum: " + zkQuorum);
 
         Configuration configuration = HBaseConfiguration.create();
         configuration.set("hbase.zookeeper.quorum", zkQuorum);
 
-<<<<<<< HEAD
-        try
-        {
-            this.table = new HTable(configuration, tableName);
-        }
-        catch (IOException e)
-        {
-=======
         try {
             this.admin = new HBaseAdmin(configuration);
             this.initializeSqlTable();
@@ -66,20 +56,17 @@
         } catch (ZooKeeperConnectionException e) {
             logger.error("ZooKeeperConnectionException thrown", e);
         } catch (IOException e) {
->>>>>>> 876730a9
             logger.error("IOException thrown", e);
         } catch (InterruptedException e) {
             logger.error("InterruptedException thrown", e);
         }
     }
 
-    private void initializeSqlTable() throws IOException, InterruptedException
-    {
+    private void initializeSqlTable() throws IOException, InterruptedException {
         HTableDescriptor sqlTableDescriptor;
         HColumnDescriptor nicColumn = new HColumnDescriptor(NIC);
 
-        if (!this.admin.tableExists(SQL))
-        {
+        if (!this.admin.tableExists(SQL)) {
             logger.info("Creating sql table");
             sqlTableDescriptor = new HTableDescriptor(SQL);
             sqlTableDescriptor.addFamily(nicColumn);
@@ -88,12 +75,10 @@
         }
 
         sqlTableDescriptor = this.admin.getTableDescriptor(SQL);
-        if (!sqlTableDescriptor.hasFamily(NIC))
-        {
+        if (!sqlTableDescriptor.hasFamily(NIC)) {
             logger.info("Adding nic column family to sql table");
 
-            if (!this.admin.isTableDisabled(SQL))
-            {
+            if (!this.admin.isTableDisabled(SQL)) {
                 logger.info("Disabling sql table");
                 this.admin.disableTable(SQL);
             }
@@ -101,8 +86,7 @@
             this.admin.addColumn(SQL, nicColumn);
         }
 
-        if (this.admin.isTableDisabled(SQL))
-        {
+        if (this.admin.isTableDisabled(SQL)) {
             logger.info("Enabling sql table");
             this.admin.enableTable(SQL);
         }
@@ -110,8 +94,7 @@
         this.admin.flush(SQL);
     }
 
-    private void createTable(String tableName, List<Put> puts) throws IOException
-    {
+    private void createTable(String tableName, List<Put> puts) throws IOException {
         logger.info("HBaseClient: createTable called");
 
         //Get and increment the table counter (assumes it exists)
@@ -124,8 +107,7 @@
         tableCache.put(tableName, new TableInfo(tableName, tableId));
     }
 
-    private void addColumns(String tableName, List<String> columns, List<Put> puts) throws IOException
-    {
+    private void addColumns(String tableName, List<String> columns, List<Put> puts) throws IOException {
         //Get table id from cache
         long tableId = tableCache.get(tableName).getId();
 
@@ -137,8 +119,7 @@
         long lastColumnId = table.incrementColumnValue(columnBytes, NIC, new byte[0], numColumns);
         long startColumn = lastColumnId - numColumns;
 
-        for (String columnName : columns)
-        {
+        for (String columnName : columns) {
             long columnId = ++startColumn;
 
             //Add put
@@ -150,8 +131,7 @@
         }
     }
 
-    public void createTableFull(String tableName, List<String> columns) throws IOException
-    {
+    public void createTableFull(String tableName, List<String> columns) throws IOException {
         logger.info("HBaseClient: createTableFull");
         //Batch put list
         List<Put> putList = new LinkedList<Put>();
@@ -170,16 +150,14 @@
         table.flushCommits();
     }
 
-    public void writeRow(String tableName, Map<String, byte[]>[] valueArray) throws IOException
-    {
+    public void writeRow(String tableName, Map<String, byte[]>[] valueArray) throws IOException {
         logger.info("Rows to insert: " + valueArray.length);
         //Get table id
         long tableId = getTableInfo(tableName).getId();
 
         //Create put list
         List<Put> putList = new LinkedList<Put>();
-        for(int x = 0; x < valueArray.length; x++)
-        {
+        for (int x = 0; x < valueArray.length; x++) {
             Map<String, byte[]> values = valueArray[x];
             //Get UUID for new entry
             UUID rowId = UUID.randomUUID();
@@ -189,8 +167,7 @@
 
             Put rowPut = new Put(rowKey);
 
-            for (String columnName : values.keySet())
-            {
+            for (String columnName : values.keySet()) {
                 //Get column id and value
                 long columnId = getTableInfo(tableName).getColumnIdByName(columnName);
                 byte[] value = values.get(columnName);
@@ -214,8 +191,7 @@
         table.put(putList);
     }
 
-    public void writeRow(String tableName, Map<String, byte[]> values) throws IOException
-    {
+    public void writeRow(String tableName, Map<String, byte[]> values) throws IOException {
         //Get table id
         long tableId = getTableInfo(tableName).getId();
 
@@ -230,8 +206,7 @@
 
         Put rowPut = new Put(rowKey);
 
-        for (String columnName : values.keySet())
-        {
+        for (String columnName : values.keySet()) {
             //Get column id and value
             long columnId = getTableInfo(tableName).getColumnIdByName(columnName);
             byte[] value = values.get(columnName);
@@ -253,8 +228,7 @@
         table.put(putList);
     }
 
-    public List<Map<String, byte[]>> fullTableScan(String tableName) throws IOException
-    {
+    public List<Map<String, byte[]>> fullTableScan(String tableName) throws IOException {
         logger.info("HBaseClient.fullTableScan");
 
         //Get table id
@@ -271,12 +245,10 @@
         List<Map<String, byte[]>> rows = new LinkedList<Map<String, byte[]>>();
         ResultScanner results = table.getScanner(scan);
 
-        for (Result result : results)
-        {
+        for (Result result : results) {
             Map<String, byte[]> columns = new HashMap<String, byte[]>();
             Map<byte[], byte[]> returnedColumns = result.getNoVersionMap().get(NIC);
-            for (byte[] qualifier : returnedColumns.keySet())
-            {
+            for (byte[] qualifier : returnedColumns.keySet()) {
                 long columnId = ByteBuffer.wrap(qualifier).getLong();
                 String columnName = info.getColumnNameById(columnId);
                 columns.put(columnName, returnedColumns.get(qualifier));
@@ -287,8 +259,7 @@
         return rows;
     }
 
-    public Result getDataRow(UUID uuid, String tableName) throws IOException
-    {
+    public Result getDataRow(UUID uuid, String tableName) throws IOException {
         TableInfo info = getTableInfo(tableName);
         long tableId = info.getId();
 
@@ -298,8 +269,7 @@
         return table.get(get);
     }
 
-    public ResultScanner search(String tableName, String columnName, byte[] value) throws IOException
-    {
+    public ResultScanner search(String tableName, String columnName, byte[] value) throws IOException {
         logger.info("HBaseClient.search");
 
         //Get table and column id
@@ -316,8 +286,7 @@
         return table.getScanner(scan);
     }
 
-    public ResultScanner getTableScanner(String tableName) throws IOException
-    {
+    public ResultScanner getTableScanner(String tableName) throws IOException {
         //Get table id
         TableInfo info = getTableInfo(tableName);
         long tableId = info.getId();
@@ -338,10 +307,8 @@
         return table.getScanner(scan);
     }
 
-    private TableInfo getTableInfo(String tableName) throws IOException
-    {
-        if (tableCache.containsKey(tableName))
-        {
+    private TableInfo getTableInfo(String tableName) throws IOException {
+        if (tableCache.containsKey(tableName)) {
             return tableCache.get(tableName);
         }
 
@@ -357,8 +324,7 @@
         Get columnsGet = new Get(rowKey);
         Result columnsResult = table.get(columnsGet);
         Map<byte[], byte[]> columns = columnsResult.getFamilyMap(NIC);
-        for (byte[] qualifier : columns.keySet())
-        {
+        for (byte[] qualifier : columns.keySet()) {
             String columnName = new String(qualifier);
             long columnId = ByteBuffer.wrap(columns.get(qualifier)).getLong();
             info.addColumn(columnName, columnId);
@@ -367,8 +333,7 @@
         return info;
     }
 
-    public Map<String, byte[]> parseRow(Result result, String tableName) throws IOException
-    {
+    public Map<String, byte[]> parseRow(Result result, String tableName) throws IOException {
         TableInfo info = getTableInfo(tableName);
 
         //Get columns returned from Result
@@ -376,8 +341,7 @@
         Map<byte[], byte[]> returnedColumns = result.getNoVersionMap().get(NIC);
 
         //Loop through columns, add to returned map
-        for (byte[] qualifier : returnedColumns.keySet())
-        {
+        for (byte[] qualifier : returnedColumns.keySet()) {
             long columnId = ByteBuffer.wrap(qualifier).getLong();
             String columnName = info.getColumnNameById(columnId);
             columns.put(columnName, returnedColumns.get(qualifier));
@@ -386,8 +350,7 @@
         return columns;
     }
 
-    public boolean deleteRow(byte[] rowKey) throws IOException
-    {
+    public boolean deleteRow(byte[] rowKey) throws IOException {
         Put deletePut = new Put(rowKey);
 
         deletePut.add(NIC, IS_DELETED, DELETED_VAL);
@@ -397,16 +360,14 @@
         return true;
     }
 
-    public UUID parseUUIDFromDataRow(Result result)
-    {
+    public UUID parseUUIDFromDataRow(Result result) {
         ByteBuffer buffer = ByteBuffer.wrap(result.getRow());
         buffer.get(); /* Row Type: 1 byte */
         buffer.getLong(); /* Table Id: 8 bytes */
         return new UUID(buffer.getLong(), buffer.getLong());
     }
 
-    public void compact() throws IOException
-    {
+    public void compact() throws IOException {
         Scan scan = new Scan();
 
         //Filter only rows with isDeleted=1
@@ -418,8 +379,7 @@
         List<Delete> deleteList = new LinkedList<Delete>();
 
         Set<UUID> deletedUUIDs = new HashSet<UUID>();
-        for (Result result : scanner)
-        {
+        for (Result result : scanner) {
             //Delete the data row key
             byte[] rowKey = result.getRow();
             Delete rowDelete = new Delete(rowKey);
@@ -438,19 +398,16 @@
 //        Filter uuidFilter = new UUIDFilter(deletedUUIDs);
 //        scan.setFilter(uuidFilter);
         ResultScanner indexScanner = table.getScanner(indexScan);
-        for (Result result : indexScanner)
-        {
+        for (Result result : indexScanner) {
             byte[] rowKey = result.getRow();
 
             /* TODO: This is a temporary workaround until we can write a CustomFilter */
-            if (rowKey.length < 16)
-            {
+            if (rowKey.length < 16) {
                 continue;
             }
             ByteBuffer byteBuffer = ByteBuffer.wrap(rowKey, rowKey.length - 16, 16);
             UUID rowUUID = new UUID(byteBuffer.getLong(), byteBuffer.getLong());
-            if (deletedUUIDs.contains(rowUUID))
-            {
+            if (deletedUUIDs.contains(rowUUID)) {
                 Delete indexDelete = new Delete(rowKey);
                 deleteList.add(indexDelete);
             }
