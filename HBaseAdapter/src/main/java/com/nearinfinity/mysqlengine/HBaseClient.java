package com.nearinfinity.mysqlengine;

import org.apache.hadoop.conf.Configuration;
import org.apache.hadoop.hbase.*;
import org.apache.hadoop.hbase.client.*;
import org.apache.hadoop.hbase.filter.CompareFilter;
import org.apache.hadoop.hbase.filter.SingleColumnValueFilter;
import org.apache.hadoop.hbase.util.Bytes;
import org.apache.log4j.Logger;

import java.io.IOException;
import java.nio.ByteBuffer;
import java.util.*;
import java.util.concurrent.ConcurrentHashMap;

/**
 * Created with IntelliJ IDEA.
 * User: jedstrom
 * Date: 7/25/12
 * Time: 2:09 PM
 * To change this template use File | Settings | File Templates.
 */
public class HBaseClient {
    private HTable table;

    private HBaseAdmin admin;

    private static final byte[] SQL = "sql".getBytes();

    private static final byte[] NIC = "nic".getBytes();

    private static final byte[] IS_DELETED = "isDeleted".getBytes();

    private static final byte[] DELETED_VAL = Bytes.toBytes(1L);

    private static final byte[] UNIREG = "unireg".getBytes();

    private static final byte[] VALUE_COLUMN = "value".getBytes();

    private static final UUID ZERO_UUID = new UUID(0L, 0L);

    private int cacheSize = 10;

    private final ConcurrentHashMap<String, TableInfo> tableCache = new ConcurrentHashMap<String, TableInfo>();

    private static final Logger logger = Logger.getLogger(HBaseClient.class);

    public HBaseClient(String tableName, String zkQuorum) {
        logger.info("HBaseClient: Constructing with HBase table name: " + tableName);
        logger.info("HBaseClient: Constructing with ZK Quorum: " + zkQuorum);

        Configuration configuration = HBaseConfiguration.create();
        configuration.set("hbase.zookeeper.quorum", zkQuorum);

        try {
            this.admin = new HBaseAdmin(configuration);
            this.initializeSqlTable();

            this.table = new HTable(configuration, tableName);
        } catch (MasterNotRunningException e) {
            logger.error("MasterNotRunningException thrown", e);
        } catch (ZooKeeperConnectionException e) {
            logger.error("ZooKeeperConnectionException thrown", e);
        } catch (IOException e) {
            logger.error("IOException thrown", e);
        } catch (InterruptedException e) {
            logger.error("InterruptedException thrown", e);
        }
    }

    private void initializeSqlTable() throws IOException, InterruptedException {
        HTableDescriptor sqlTableDescriptor;
        HColumnDescriptor nicColumn = new HColumnDescriptor(NIC);

        if (!this.admin.tableExists(SQL)) {
            logger.info("Creating sql table");
            sqlTableDescriptor = new HTableDescriptor(SQL);
            sqlTableDescriptor.addFamily(nicColumn);

            this.admin.createTable(sqlTableDescriptor);
        }

        sqlTableDescriptor = this.admin.getTableDescriptor(SQL);
        if (!sqlTableDescriptor.hasFamily(NIC)) {
            logger.info("Adding nic column family to sql table");

            if (!this.admin.isTableDisabled(SQL)) {
                logger.info("Disabling sql table");
                this.admin.disableTable(SQL);
            }

            this.admin.addColumn(SQL, nicColumn);
        }

        if (this.admin.isTableDisabled(SQL)) {
            logger.info("Enabling sql table");
            this.admin.enableTable(SQL);
        }

        this.admin.flush(SQL);
    }

    private void createTable(String tableName, List<Put> puts) throws IOException {
        logger.info("HBaseClient: createTable called");

        //Get and increment the table counter (assumes it exists)
        long tableId = table.incrementColumnValue(RowKeyFactory.ROOT, NIC, new byte[0], 1);

        //Add a row with the table name
        puts.add(new Put(RowKeyFactory.ROOT).add(NIC, tableName.getBytes(), Bytes.toBytes(tableId)));

        //Cache the table
        tableCache.put(tableName, new TableInfo(tableName, tableId));
    }

    private void addColumns(String tableName, List<String> columns, List<Put> puts) throws IOException {
        //Get table id from cache
        long tableId = tableCache.get(tableName).getId();

        //Build the column row key
        byte[] columnBytes = ByteBuffer.allocate(9).put(RowType.COLUMNS.getValue()).putLong(tableId).array();

        //Allocate ids and compute start id
        long numColumns = columns.size();
        long lastColumnId = table.incrementColumnValue(columnBytes, NIC, new byte[0], numColumns);
        long startColumn = lastColumnId - numColumns;

        for (String columnName : columns) {
            long columnId = ++startColumn;

            //Add put
            Put columnPut = new Put(columnBytes).add(NIC, columnName.getBytes(), Bytes.toBytes(columnId));
            puts.add(columnPut);

            //Add to cache
            tableCache.get(tableName).addColumn(columnName, columnId);
        }
    }

    public void createTableFull(String tableName, List<String> columns) throws IOException {
        logger.info("HBaseClient: createTableFull");
        //Batch put list
        List<Put> putList = new LinkedList<Put>();

        //Create table and add to put list
        createTable(tableName, putList);

        //Create columns and add to put list
        addColumns(tableName, columns, putList);

        logger.info("HBaseClient: Putting " + putList.size() + " new HBase cells");

        //Perform all puts
        table.put(putList);

        table.flushCommits();
    }

    public void writeRow(String tableName, Map<String, byte[]> values) throws IOException {
        writeRow(tableName, values, null);
    }

    public void writeRow(String tableName, Map<String, byte[]> values, byte[] unireg) throws IOException {
        //Get table id
        long tableId = getTableInfo(tableName).getId();

        //Get UUID for new entry
        UUID rowId = UUID.randomUUID();

        //Build data row key
        byte[] dataKey = RowKeyFactory.buildDataKey(tableId, rowId);

        //Create put list
        List<Put> putList = new LinkedList<Put>();

        Put dataRow = new Put(dataKey);

        byte[] indexQualifier = new byte[0];
        byte[] indexValue = new byte[0];
        if (unireg != null) {
            indexQualifier = UNIREG;
            indexValue = unireg;
        }

        boolean all_null = true;

        for (String columnName : values.keySet()) {
            //Get column id and value
            long columnId = getTableInfo(tableName).getColumnIdByName(columnName);
            byte[] value = values.get(columnName);

            if(value == null) {
                //Add column to put
                //dataRow.add(NIC, Bytes.toBytes(columnId), new byte[0]);

                // Build null index...
                byte[] nullIndexRow = RowKeyFactory.buildNullIndexKey(tableId, columnId, rowId);
                // and persist it.
                putList.add(new Put(nullIndexRow).add(NIC, new byte[0], new byte[0]));

<<<<<<< HEAD
            } else {
                all_null = false;
                //Add column to put
                dataRow.add(NIC, Bytes.toBytes(columnId), value);

                // Build index key...
                byte[] indexRow = RowKeyFactory.buildIndexKey(tableId, columnId, value, rowId);
                // and persist it.
                putList.add(new Put(indexRow).add(NIC, indexQualifier, indexValue));
            }
        }

        if(all_null) {
            // Add special []->[] data row to signify a row of all null values
            putList.add(dataRow.add(NIC, new byte[0], new byte[0]));
=======
            //Build index key
            byte[] indexRow = RowKeyFactory.buildValueIndexKey(tableId, columnId, value, rowId);
            putList.add(new Put(indexRow).add(NIC, indexQualifier, indexValue));

            //Build secondary index key
            byte[] secondaryIndexRow = RowKeyFactory.buildSecondaryIndexKey(tableId, columnId, value);
            putList.add(new Put(secondaryIndexRow).add(NIC, new byte[0], new byte[0]));

            //Build reverse index key
            byte[] reverseIndexRow = RowKeyFactory.buildReverseIndexKey(tableId, columnId, value);
            putList.add(new Put(reverseIndexRow).add(NIC, VALUE_COLUMN, value));
>>>>>>> a7ea04ed
        }

        //Add the row to put list
        putList.add(dataRow);

        //Final put
        table.put(putList);
    }

    public List<Map<String, byte[]>> fullTableScan(String tableName) throws IOException {
        logger.info("HBaseClient.fullTableScan");

        //Get table id
        TableInfo info = getTableInfo(tableName);
        long tableId = info.getId();

        //Build row keys
        byte[] startRow = RowKeyFactory.buildDataKey(tableId, ZERO_UUID);
        byte[] endRow = RowKeyFactory.buildDataKey(tableId + 1, ZERO_UUID);

        Scan scan = new Scan(startRow, endRow);

        //Scan all rows in HBase
        List<Map<String, byte[]>> rows = new LinkedList<Map<String, byte[]>>();
        ResultScanner results = table.getScanner(scan);

        for (Result result : results) {
            Map<String, byte[]> columns = new HashMap<String, byte[]>();
            Map<byte[], byte[]> returnedColumns = result.getNoVersionMap().get(NIC);
            for (byte[] qualifier : returnedColumns.keySet()) {
                long columnId = ByteBuffer.wrap(qualifier).getLong();
                String columnName = info.getColumnNameById(columnId);
                columns.put(columnName, returnedColumns.get(qualifier));
            }
            rows.add(columns);
        }

        return rows;
    }

    public Result getDataRow(UUID uuid, String tableName) throws IOException {
        TableInfo info = getTableInfo(tableName);
        long tableId = info.getId();

        byte[] rowKey = RowKeyFactory.buildDataKey(tableId, uuid);

        Get get = new Get(rowKey);
        return table.get(get);
    }

    public ResultScanner search(String tableName, String columnName, byte[] value) throws IOException {
        logger.info("HBaseClient.search");

        //Get table and column id
        TableInfo info = getTableInfo(tableName);
        long tableId = info.getId();
        long columnId = info.getColumnIdByName(columnName);

        //Build row keys
        byte[] startRow = RowKeyFactory.buildValueIndexKey(tableId, columnId, value, ZERO_UUID);
        byte[] endRow = RowKeyFactory.buildValueIndexKey(tableId, columnId + 1, value, ZERO_UUID);

        Scan scan = new Scan(startRow, endRow);

        return table.getScanner(scan);
    }

    public ResultScanner getTableScanner(String tableName, boolean isFullTableScan) throws IOException {
        //Get table id
        TableInfo info = getTableInfo(tableName);
        long tableId = info.getId();

        //Build row keys
        byte[] startRow = RowKeyFactory.buildDataKey(tableId, ZERO_UUID);
        byte[] endRow = RowKeyFactory.buildDataKey(tableId + 1, ZERO_UUID);

        Scan scan = new Scan(startRow, endRow);

        //Set the caching for the scan
        int rowsToCacheForScan = isFullTableScan ? this.cacheSize : 10;
        logger.info("Starting scan with cache size " + rowsToCacheForScan);
        scan.setCaching(rowsToCacheForScan);

        //Exclude deleted values
        SingleColumnValueFilter filter = new SingleColumnValueFilter(NIC, IS_DELETED, CompareFilter.CompareOp.NOT_EQUAL, DELETED_VAL);
        scan.setFilter(filter);

        return table.getScanner(scan);
    }

    public ResultScanner getIndexScanner(String tableName, String columnName) throws IOException {
        //Get the table id
        TableInfo info = getTableInfo(tableName);
        long tableId = info.getId();
        long columnId = info.getColumnIdByName(columnName);

        //Build row keys
        byte[] startRow = RowKeyFactory.buildValueIndexKey(tableId, columnId, new byte[0], ZERO_UUID);
        byte[] endRow = RowKeyFactory.buildValueIndexKey(tableId, columnId + 1, new byte[0], ZERO_UUID);

        Scan scan = new Scan(startRow, endRow);

        return table.getScanner(scan);
    }

    public ResultScanner getIndexValueScanner(String tableName, String columnName, byte[] value) throws IOException {
        //Get the table id
        TableInfo info = getTableInfo(tableName);
        long tableId = info.getId();
        long columnId = info.getColumnIdByName(columnName);

        //Build row keys
        byte[] startRow = RowKeyFactory.buildValueIndexKey(tableId, columnId, value, ZERO_UUID);
        byte[] endRow = RowKeyFactory.buildValueIndexKey(tableId, columnId + 1, new byte[0], ZERO_UUID);

        Scan scan = new Scan(startRow, endRow);

        return table.getScanner(scan);
    }

    private TableInfo getTableInfo(String tableName) throws IOException {
        if (tableCache.containsKey(tableName)) {
            return tableCache.get(tableName);
        }

        //Get the table id from HBase
        Get tableIdGet = new Get(RowKeyFactory.ROOT);
        Result result = table.get(tableIdGet);
        long tableId = ByteBuffer.wrap(result.getValue(NIC, tableName.getBytes())).getLong();

        TableInfo info = new TableInfo(tableName, tableId);

        byte[] rowKey = RowKeyFactory.buildColumnsKey(tableId);

        Get columnsGet = new Get(rowKey);
        Result columnsResult = table.get(columnsGet);
        Map<byte[], byte[]> columns = columnsResult.getFamilyMap(NIC);
        for (byte[] qualifier : columns.keySet()) {
            String columnName = new String(qualifier);
            long columnId = ByteBuffer.wrap(columns.get(qualifier)).getLong();
            info.addColumn(columnName, columnId);
        }

        return info;
    }

    public Map<String, byte[]> parseRow(Result result, String tableName) throws IOException {
        TableInfo info = getTableInfo(tableName);

        //Get columns returned from Result
        Map<String, byte[]> columns = new HashMap<String, byte[]>();
        Map<byte[], byte[]> returnedColumns = result.getNoVersionMap().get(NIC);

        if(returnedColumns.size() == 1 && returnedColumns.containsKey(new byte[0])) {
            // The row of all nulls special case strikes again
            return columns;
        }

        //Loop through columns, add to returned map
        for (byte[] qualifier : returnedColumns.keySet()) {
            long columnId = ByteBuffer.wrap(qualifier).getLong();
            String columnName = info.getColumnNameById(columnId);
            columns.put(columnName, returnedColumns.get(qualifier));
        }

        return columns;
    }

    public boolean deleteRow(byte[] rowKey) throws IOException {
        Put deletePut = new Put(rowKey);

        deletePut.add(NIC, IS_DELETED, DELETED_VAL);

        table.put(deletePut);

        return true;
    }

    public UUID parseUUIDFromDataRow(Result result) {
        byte[] rowKey = result.getRow();
        ByteBuffer buffer = ByteBuffer.wrap(rowKey, rowKey.length - 16, 16);
        return new UUID(buffer.getLong(), buffer.getLong());
    }

    public void compact() throws IOException {
        Scan scan = new Scan();

        //Filter only rows with isDeleted=1
        SingleColumnValueFilter filter = new SingleColumnValueFilter(NIC, IS_DELETED, CompareFilter.CompareOp.EQUAL, DELETED_VAL);
        filter.setFilterIfMissing(true);
        scan.setFilter(filter);

        ResultScanner scanner = table.getScanner(scan);
        List<Delete> deleteList = new LinkedList<Delete>();

        Set<UUID> deletedUUIDs = new HashSet<UUID>();
        for (Result result : scanner) {
            //Delete the data row key
            byte[] rowKey = result.getRow();
            Delete rowDelete = new Delete(rowKey);
            deleteList.add(rowDelete);

            deletedUUIDs.add(parseUUIDFromDataRow(result));
        }

        /**
         * TODO:
         * Still not sure how this should be done. Right now it scans ALL indexes to build Deletes for all row keys.
         * Should we build indexes from the row we got previously? Should we only scan each table we know has deleted
         * values? There is some optimization to be done here...
         */
        Scan indexScan = new Scan();
//        Filter uuidFilter = new UUIDFilter(deletedUUIDs);
//        scan.setFilter(uuidFilter);
        ResultScanner indexScanner = table.getScanner(indexScan);
        for (Result result : indexScanner) {
            byte[] rowKey = result.getRow();

            /* TODO: This is a temporary workaround until we can write a CustomFilter */
            if (rowKey.length < 16) {
                continue;
            }
            ByteBuffer byteBuffer = ByteBuffer.wrap(rowKey, rowKey.length - 16, 16);
            UUID rowUUID = new UUID(byteBuffer.getLong(), byteBuffer.getLong());
            if (deletedUUIDs.contains(rowUUID)) {
                Delete indexDelete = new Delete(rowKey);
                deleteList.add(indexDelete);
            }
        }

        table.delete(deleteList);
    }

    public void setCacheSize(int cacheSize)
    {
        logger.info("Setting table scan row cache to " + cacheSize);
        this.cacheSize = cacheSize;
    }

    public UUID parseUUIDFromIndexRow(Result result) {
        byte[] rowKey = result.getRow();
        ByteBuffer byteBuffer = ByteBuffer.wrap(rowKey, rowKey.length - 16, 16);
        return new UUID(byteBuffer.getLong(), byteBuffer.getLong());
    }

    public Result getIndexRow(String tableName, String columnName, byte[] value) throws IOException {
        //Get the table id
        TableInfo info = getTableInfo(tableName);
        long tableId = info.getId();
        long columnId = info.getColumnIdByName(columnName);

        RowKeyFactory.buildValueIndexKey(tableId, columnId, value, ZERO_UUID);

        return null;
    }

    public void setAutoFlushTables(boolean shouldFlushChangesImmediately)
    {
        this.table.setAutoFlush(shouldFlushChangesImmediately);

        logger.info(shouldFlushChangesImmediately
                ? "Changes to tables will be written to HBase immediately"
                : "Changes to tables will be written to HBase when the write buffer has become full");
    }

    public void setWriteBufferSize(long numBytes) {
        try {
            this.table.setWriteBufferSize(numBytes);
        } catch (IOException e) {
            e.printStackTrace();
        }

        logger.info("Size of HBase write buffer set to " + numBytes + " bytes (" + (numBytes / 1024 / 1024) + " megabytes)");
    }

    public void flushWrites() {
        try {
            table.flushCommits();
        } catch (IOException e) {
            logger.error("Encountered an exception while flushing commits : ", e);
        }
    }

    public byte[] parseUniregFromIndex(Result firstResult) {
        return firstResult.getValue(NIC, UNIREG);
    }
}<|MERGE_RESOLUTION|>--- conflicted
+++ resolved
@@ -190,43 +190,31 @@
             byte[] value = values.get(columnName);
 
             if(value == null) {
-                //Add column to put
-                //dataRow.add(NIC, Bytes.toBytes(columnId), new byte[0]);
-
-                // Build null index...
+                // Build null index
                 byte[] nullIndexRow = RowKeyFactory.buildNullIndexKey(tableId, columnId, rowId);
-                // and persist it.
                 putList.add(new Put(nullIndexRow).add(NIC, new byte[0], new byte[0]));
-
-<<<<<<< HEAD
             } else {
                 all_null = false;
-                //Add column to put
+                // Add data column to put
                 dataRow.add(NIC, Bytes.toBytes(columnId), value);
 
-                // Build index key...
-                byte[] indexRow = RowKeyFactory.buildIndexKey(tableId, columnId, value, rowId);
-                // and persist it.
+                // Build value index key
+                byte[] indexRow = RowKeyFactory.buildValueIndexKey(tableId, columnId, value, rowId);
                 putList.add(new Put(indexRow).add(NIC, indexQualifier, indexValue));
+
+                // Build secondary index key
+                byte[] secondaryIndexRow = RowKeyFactory.buildSecondaryIndexKey(tableId, columnId, value);
+                putList.add(new Put(secondaryIndexRow).add(NIC, new byte[0], new byte[0]));
+
+                // Build reverse index key
+                byte[] reverseIndexRow = RowKeyFactory.buildReverseIndexKey(tableId, columnId, value);
+                putList.add(new Put(reverseIndexRow).add(NIC, VALUE_COLUMN, value));
             }
         }
 
         if(all_null) {
             // Add special []->[] data row to signify a row of all null values
             putList.add(dataRow.add(NIC, new byte[0], new byte[0]));
-=======
-            //Build index key
-            byte[] indexRow = RowKeyFactory.buildValueIndexKey(tableId, columnId, value, rowId);
-            putList.add(new Put(indexRow).add(NIC, indexQualifier, indexValue));
-
-            //Build secondary index key
-            byte[] secondaryIndexRow = RowKeyFactory.buildSecondaryIndexKey(tableId, columnId, value);
-            putList.add(new Put(secondaryIndexRow).add(NIC, new byte[0], new byte[0]));
-
-            //Build reverse index key
-            byte[] reverseIndexRow = RowKeyFactory.buildReverseIndexKey(tableId, columnId, value);
-            putList.add(new Put(reverseIndexRow).add(NIC, VALUE_COLUMN, value));
->>>>>>> a7ea04ed
         }
 
         //Add the row to put list
