--- conflicted
+++ resolved
@@ -175,15 +175,10 @@
         List<Put> putList = createPutList(tableName, values, unireg);
 
         //Final put
-<<<<<<< HEAD
-        table.put(putList);
-=======
-        start = System.currentTimeMillis();
         writeBuffer.put(putList);
         end = System.currentTimeMillis();
         this.hbaseTiming += end - start;
 
->>>>>>> 8d755bc3
     }
 
     private List<Put> createPutList(String tableName, Map<String, byte[]> values, byte[] unireg) throws IOException {
@@ -508,19 +503,7 @@
 
     public void flushWrites() {
         try {
-<<<<<<< HEAD
-            table.flushCommits();
-=======
-            logger.info(format("Preparing hbase writes %d ms", this.writeTiming));
-            logger.info(format("\tLooping through value set keys %d ms", this.valueSetLoopTiming));
-            logger.info(format("\tProlog of create put list %d ms", this.createPutListPrologTiming));
-            logger.info(format("Writing hbase values %d ms", this.hbaseTiming));
-            this.hbaseTiming = 0;
-            this.writeTiming = 0;
-            this.valueSetLoopTiming = 0;
-            this.createPutListPrologTiming = 0;
             writeBuffer.flushCommits();
->>>>>>> 8d755bc3
         } catch (IOException e) {
             logger.error("Encountered an exception while flushing commits : ", e);
         }
