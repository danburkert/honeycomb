--- conflicted
+++ resolved
@@ -212,20 +212,15 @@
             long start = System.currentTimeMillis();
             ActiveScan conn = getActiveScanForId(scanId);
             HBaseResultScanner scanner = conn.getScanner();
-<<<<<<< HEAD
-            Row r = reader.nextRow(conn.getTableName(), scanner);
+            Row row = reader.nextRow(conn.getTableName(), scanner);
             long end = System.currentTimeMillis();
             Metrics.getInstance().addStat("Next row", end - start);
-            return r;
-=======
-            Row row = reader.nextRow(conn.getTableName(), scanner);
             if (row == null) // No more results
             {
                 return null;
             } else {
                 return row.serialize();
             }
->>>>>>> 75b59fb5
         } catch (Throwable e) {
             logger.error("Exception:", e);
             throw new HBaseAdapterException("nextRow", e);
@@ -638,15 +633,10 @@
                 Metrics.getInstance().addStat("index read", end - start);
                 return null;
             }
-
-<<<<<<< HEAD
-            Row r = ResultReader.readIndexRow(result);
+            Row row = ResultReader.readIndexRow(result);
             long end = System.currentTimeMillis();
             Metrics.getInstance().addStat("index read", end - start);
-            return r;
-=======
-            return ResultReader.readIndexRow(result).serialize();
->>>>>>> 75b59fb5
+            return row.serialize();
         } catch (Throwable e) {
             logger.error("Exception:", e);
             throw new HBaseAdapterException("indexRead", e);
@@ -673,14 +663,10 @@
                 return null;
             }
 
-<<<<<<< HEAD
-            Row r = ResultReader.readIndexRow(result);
+            Row row = ResultReader.readIndexRow(result);
             long end = System.currentTimeMillis();
             Metrics.getInstance().addStat("next index row", end - start);
-            return r;
-=======
-            return ResultReader.readIndexRow(result).serialize();
->>>>>>> 75b59fb5
+            return row.serialize();
         } catch (Throwable e) {
             logger.error("Exception:", e);
             throw new HBaseAdapterException("nextIndexRow", e);
