package com.nearinfinity.honeycomb.mysql;

import static com.google.common.base.Preconditions.checkNotNull;

import java.io.ByteArrayInputStream;
import java.io.ByteArrayOutputStream;
import java.io.IOException;
import java.nio.ByteBuffer;
import java.util.Map;
import java.util.TreeMap;
import java.util.UUID;

import org.apache.avro.io.DatumReader;
import org.apache.avro.io.DatumWriter;
import org.apache.avro.io.Decoder;
import org.apache.avro.io.DecoderFactory;
import org.apache.avro.io.Encoder;
import org.apache.avro.io.EncoderFactory;
import org.apache.avro.specific.SpecificDatumReader;
import org.apache.avro.specific.SpecificDatumWriter;

import com.nearinfinity.honeycomb.mysql.gen.RowContainer;
import com.nearinfinity.honeycomb.mysql.gen.UUIDContainer;

public class Row {
    private final RowContainer row;
    private static final DatumWriter<RowContainer> writer =
            new SpecificDatumWriter<RowContainer>(RowContainer.class);
    private static final DatumReader<RowContainer> reader =
            new SpecificDatumReader<RowContainer>(RowContainer.class);

    /**
<<<<<<< HEAD
     * Constructs a new instance with specified records and {@link UUID}.
=======
     * Construct a new Row with specified records and UUID.
>>>>>>> 4d34e10c
     * @param records Map of column name to record value
     * @param uuid UUID representing the unique position of the Row
     */
    public Row(Map<String, Object> records, UUID uuid) {
        checkNotNull(records, "records must not be null.");
        // uuid nullity will be checked by UUIDToBytes
        row = new RowContainer(new UUIDContainer(Util.UUIDToBytes(uuid)), records);
    }

    /**
     * Constructor called during deserialization.
<<<<<<< HEAD
     * @param row {@link RowContainer} the underlying content for this row
     */
=======
     * @param row Avro RowContainer class
    */
>>>>>>> 4d34e10c
    private Row(RowContainer row) {
        this.row = row;
    }

    /**
     * Returns the {@link UUID} of this Row.
     * @return UUID of this Row.
     */
    public UUID getUUID() {
        return Util.BytesToUUID(row.getUuid().bytes());
    }

    /**
     * Returns the a map of column names to records of this Row.
     * @return Map of column names to records
     */
    public Map<String, byte[]> getRecords() {
        // Currently the record is always either null or a byte array.  We
        // should move to more specific data types in the future in order to
        // take advantage of more efficient Avro encoding.

        // We should move away from explicitly using a TreeMap when we have
        // access to the Avro container in C++.  At this point the stuff below
        // will be unnecessary, and we can replace it with
        // return row.getRecords();
        Map<String, byte[]> retMap = new TreeMap<String, byte[]>();
        for (Map.Entry<String, Object> entry : row.getRecords().entrySet()) {
            retMap.put(entry.getKey(), (entry.getValue() == null) ? null : ((ByteBuffer) entry.getValue()).array());
        }
        return retMap;
    }

    /**
     * Serialize this {@link Row} instance to a byte array.
     * @return Serialized row
     * @throws IOException when serialization fails
     */
    public byte[] serialize() throws IOException {
        ByteArrayOutputStream out = new ByteArrayOutputStream();
        Encoder encoder = EncoderFactory.get().binaryEncoder(out, null);
        writer.write(row, encoder);
        encoder.flush();
        return out.toByteArray();
    }

    /**
     * Deserialize the provided serialized row buffer to a new {@link Row} instance
     * @param serializedRow byte buffer containing serialized Row
     * @return new Row instance from serializedRow
     * @throws IOException On deserialization read failure
     */
    public static Row deserialize(byte[] serializedRow) throws IOException {
        ByteArrayInputStream in = new ByteArrayInputStream(serializedRow);
        Decoder decoder = DecoderFactory.get().binaryDecoder(in, null);
        return new Row(reader.read(null, decoder));
    }

    @Override
    public int hashCode() {
        final int prime = 31;
        int result = 1;
        result = prime * result + ((row == null) ? 0 : row.hashCode());
        return result;
    }

    @Override
    public boolean equals(Object obj) {
        if (this == obj)
            return true;
        if (obj == null)
            return false;
        if (getClass() != obj.getClass())
            return false;
        Row other = (Row) obj;
        if (row == null) {
            if (other.row != null)
                return false;
        } else if (!row.equals(other.row))
            return false;
        return true;
    }

    /**
     * The following methods are called through JNI.  They are a stop-gap until
     * we get access to the Avro container on the C++ side.  When that happens
     * they should be removed.
     */

    public byte[] getUUIDBuffer() {
        return row.getUuid().bytes();
    }

    public Map<String, byte[]> getRowMap() {
        return new TreeMap<String, byte[]>(getRecords());
    }

    public byte[][] getValues() {
        Map<String, byte[]> records = getRecords();
        return records.values().toArray(new byte[records.size()][]);
    }

    public String[] getKeys() {
        Map<String, Object> records = row.getRecords();
        return records.keySet().toArray(new String[records.size()]);
    }
}<|MERGE_RESOLUTION|>--- conflicted
+++ resolved
@@ -30,11 +30,7 @@
             new SpecificDatumReader<RowContainer>(RowContainer.class);
 
     /**
-<<<<<<< HEAD
-     * Constructs a new instance with specified records and {@link UUID}.
-=======
      * Construct a new Row with specified records and UUID.
->>>>>>> 4d34e10c
      * @param records Map of column name to record value
      * @param uuid UUID representing the unique position of the Row
      */
@@ -46,13 +42,8 @@
 
     /**
      * Constructor called during deserialization.
-<<<<<<< HEAD
      * @param row {@link RowContainer} the underlying content for this row
      */
-=======
-     * @param row Avro RowContainer class
-    */
->>>>>>> 4d34e10c
     private Row(RowContainer row) {
         this.row = row;
     }
