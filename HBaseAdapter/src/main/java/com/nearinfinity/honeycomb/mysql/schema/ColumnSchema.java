package com.nearinfinity.honeycomb.mysql.schema;

import static com.google.common.base.Preconditions.checkArgument;
import static com.google.common.base.Preconditions.checkNotNull;
import net.jcip.annotations.Immutable;

import org.apache.avro.io.DatumReader;
import org.apache.avro.io.DatumWriter;
import org.apache.avro.specific.SpecificDatumReader;
import org.apache.avro.specific.SpecificDatumWriter;

import com.nearinfinity.honeycomb.mysql.Util;
import com.nearinfinity.honeycomb.mysql.gen.AvroColumnSchema;
import com.nearinfinity.honeycomb.mysql.gen.ColumnType;
import com.nearinfinity.honeycomb.util.Verify;

@Immutable
public class ColumnSchema {
    private static final DatumWriter<AvroColumnSchema> writer =
            new SpecificDatumWriter<AvroColumnSchema>(AvroColumnSchema.class);
    private static final DatumReader<AvroColumnSchema> reader =
            new SpecificDatumReader<AvroColumnSchema>(AvroColumnSchema.class);
    private final AvroColumnSchema avroColumnSchema;
    private final String columnName;

    /**
     * Construct a column with column data.
     *
     * @param type            Column type
     * @param isNullable      Is nullable column
     * @param isAutoIncrement Is auto increment column
     * @param maxLength       Column max length
     * @param scale           Column scale
     * @param precision       Column precision
     * @param columnName      Column name
     */
    public ColumnSchema(ColumnType type, boolean isNullable, boolean isAutoIncrement, int maxLength, int scale, int precision, String columnName) {
        checkNotNull(type);
        Verify.isNotNullOrEmpty(columnName);
<<<<<<< HEAD
        checkArgument(maxLength >= 0, "Max length can't be below zero.");
        checkArgument(scale >= 0, "Scale can't be below zero.");
        checkArgument(precision >= 0, "Precision can't be below zero.");
        this.avroColumnSchema = new AvroColumnSchema(ColumnType.valueOf(type.name()), isNullable, isAutoIncrement, maxLength, scale, precision);
=======
        checkArgument(maxLength >= 0, "Column's max length can't be below zero.");
        checkArgument(scale >= 0, "Column's scale can't be below zero.");
        checkArgument(precision >= 0, "Column's precision can't be below zero.");
        avroColumnSchema = new AvroColumnSchema(type, isNullable, isAutoIncrement, maxLength, scale, precision);
>>>>>>> 38b1ece2
        this.columnName = columnName;
    }

    /**
     * Construct a column schema based on a avro column schema and column name.
     *
     * @param columnName       Column name [Not null, Not empty]
     * @param avroColumnSchema Avro column schema [Not null]
     */
    ColumnSchema(String columnName, AvroColumnSchema avroColumnSchema) {
        checkNotNull(avroColumnSchema);
        Verify.isNotNullOrEmpty(columnName);
        this.avroColumnSchema = AvroColumnSchema.newBuilder(avroColumnSchema).build();
        this.columnName = columnName;
    }

    /**
     * Deserialize a byte array into a column schema.
     *
     * @param serializedColumnSchema Byte array of the column schema
     * @param columnName             Column name
     * @return An column schema for the byte array.
     */
    public static ColumnSchema deserialize(byte[] serializedColumnSchema, String columnName) {
        checkNotNull(serializedColumnSchema);
        Verify.isNotNullOrEmpty(columnName);
        return new ColumnSchema(columnName, Util.deserializeAvroObject(serializedColumnSchema, reader));
    }

    public ColumnType getType() {
        return avroColumnSchema.getType();
    }

    public boolean getIsNullable() {
        return avroColumnSchema.getIsNullable();
    }

    public boolean getIsAutoIncrement() {
        return avroColumnSchema.getIsAutoIncrement();
    }

    public int getMaxLength() {
        return avroColumnSchema.getMaxLength();
    }

    /**
     * Serialize the column schema out to a byte array
     *
     * @return Serialized form of the column schema
     */
    public byte[] serialize() {
        return Util.serializeAvroObject(avroColumnSchema, writer);
    }

    @Override
    public boolean equals(Object o) {
        if (this == o) return true;
        if (o == null || getClass() != o.getClass()) return false;

        ColumnSchema that = (ColumnSchema) o;

        if (avroColumnSchema != null ? !avroColumnSchema.equals(that.avroColumnSchema) : that.avroColumnSchema != null)
            return false;

        return true;
    }

    @Override
    public int hashCode() {
        return avroColumnSchema != null ? avroColumnSchema.hashCode() : 0;
    }

    public String getColumnName() {
        return columnName;
    }

    /**
     * Retrieve a copy of the underlying avro object used to create this index schema.
     *
     * @return Avro object representing this object.
     */
    AvroColumnSchema getAvroValue() {
        return AvroColumnSchema.newBuilder(avroColumnSchema).build();
    }
}<|MERGE_RESOLUTION|>--- conflicted
+++ resolved
@@ -1,18 +1,17 @@
 package com.nearinfinity.honeycomb.mysql.schema;
 
-import static com.google.common.base.Preconditions.checkArgument;
-import static com.google.common.base.Preconditions.checkNotNull;
+import com.nearinfinity.honeycomb.mysql.Util;
+import com.nearinfinity.honeycomb.mysql.gen.AvroColumnSchema;
+import com.nearinfinity.honeycomb.mysql.gen.ColumnType;
+import com.nearinfinity.honeycomb.util.Verify;
 import net.jcip.annotations.Immutable;
-
 import org.apache.avro.io.DatumReader;
 import org.apache.avro.io.DatumWriter;
 import org.apache.avro.specific.SpecificDatumReader;
 import org.apache.avro.specific.SpecificDatumWriter;
 
-import com.nearinfinity.honeycomb.mysql.Util;
-import com.nearinfinity.honeycomb.mysql.gen.AvroColumnSchema;
-import com.nearinfinity.honeycomb.mysql.gen.ColumnType;
-import com.nearinfinity.honeycomb.util.Verify;
+import static com.google.common.base.Preconditions.checkArgument;
+import static com.google.common.base.Preconditions.checkNotNull;
 
 @Immutable
 public class ColumnSchema {
@@ -37,17 +36,10 @@
     public ColumnSchema(ColumnType type, boolean isNullable, boolean isAutoIncrement, int maxLength, int scale, int precision, String columnName) {
         checkNotNull(type);
         Verify.isNotNullOrEmpty(columnName);
-<<<<<<< HEAD
         checkArgument(maxLength >= 0, "Max length can't be below zero.");
         checkArgument(scale >= 0, "Scale can't be below zero.");
         checkArgument(precision >= 0, "Precision can't be below zero.");
-        this.avroColumnSchema = new AvroColumnSchema(ColumnType.valueOf(type.name()), isNullable, isAutoIncrement, maxLength, scale, precision);
-=======
-        checkArgument(maxLength >= 0, "Column's max length can't be below zero.");
-        checkArgument(scale >= 0, "Column's scale can't be below zero.");
-        checkArgument(precision >= 0, "Column's precision can't be below zero.");
-        avroColumnSchema = new AvroColumnSchema(type, isNullable, isAutoIncrement, maxLength, scale, precision);
->>>>>>> 38b1ece2
+        avroColumnSchema = new AvroColumnSchema(ColumnType.valueOf(type.name()), isNullable, isAutoIncrement, maxLength, scale, precision);
         this.columnName = columnName;
     }
 
@@ -57,7 +49,7 @@
      * @param columnName       Column name [Not null, Not empty]
      * @param avroColumnSchema Avro column schema [Not null]
      */
-    ColumnSchema(String columnName, AvroColumnSchema avroColumnSchema) {
+    public ColumnSchema(String columnName, AvroColumnSchema avroColumnSchema) {
         checkNotNull(avroColumnSchema);
         Verify.isNotNullOrEmpty(columnName);
         this.avroColumnSchema = AvroColumnSchema.newBuilder(avroColumnSchema).build();
