package com.nearinfinity.honeycomb.mysql;

import com.nearinfinity.honeycomb.Store;
import com.nearinfinity.honeycomb.Table;
import com.nearinfinity.honeycomb.hbase.HBaseTableFactory;
import com.nearinfinity.honeycomb.mysql.gen.TableSchema;

import java.io.IOException;
<<<<<<< HEAD
import java.util.UUID;
=======
>>>>>>> 31d51a97

import static com.google.common.base.Preconditions.checkNotNull;
import static com.google.common.base.Preconditions.checkState;
import static java.lang.String.format;

public class HandlerProxy {
    private final StoreFactory storeFactory;
    private Store store;
    private Table table;
    private String tableName;

    public HandlerProxy(StoreFactory storeFactory) throws Exception {
        this.storeFactory = storeFactory;
    }

    /**
     * Create a table with the given specifications.  The table is not open when
     * this is called.
     *
     * @param tableName             Name of the table
     * @param tableSpace            Indicates what store to create the table in.  If null,
     *                              create the table in the default store.
     * @param serializedTableSchema Serialized TableSchema avro object
     * @param autoInc               Initial auto increment value
     * @throws Exception
     */
    public void createTable(String tableName, String tableSpace,
                            byte[] serializedTableSchema, long autoInc) throws Exception {
        Verify.isNotNullOrEmpty(tableName);
        checkNotNull(serializedTableSchema);

        this.store = this.storeFactory.createStore(tableSpace);
        TableSchema tableSchema = Util.deserializeTableSchema(serializedTableSchema);
        store.createTable(tableName, tableSchema);
        store.incrementAutoInc(tableName, autoInc);
    }

    /**
     * Drop the table with the given specifications.  The table is not open when
     * this is called.
     *
     * @param tableName     Name of the table to be dropped
     * @param tableSpace    What store to drop table from.  If null, use default.
     * @throws Exception
     */
    public void dropTable(String tableName, String tableSpace) throws Exception {
        Verify.isNotNullOrEmpty(tableName);
        Store store = this.storeFactory.createStore(tableSpace);
        store.deleteTable(tableName);
    }

    public void openTable(String tableName, String tableSpace) throws Exception {
        Verify.isNotNullOrEmpty(tableName);
        this.tableName = tableName;
        this.store = this.storeFactory.createStore(tableSpace);
        this.table = this.store.openTable(this.tableName);
    }

    public void closeTable() throws IOException {
        this.tableName = null;
        this.store = null;
        this.table.close();
        this.table = null;
    }

    public String getTableName() {
        return tableName;
    }

    /**
     * Updates the existing SQL table name representation in the underlying
     * {@link Store} implementation to the specified new table name
     *
     * @param newName The new table name to represent, not null or empty
     * @throws Exception
     */
    public void renameTable(final String newName) throws Exception {
        Verify.isNotNullOrEmpty(newName, "New table name must have value.");
        checkTableOpen();

        store.renameTable(tableName, newName);
        tableName = newName;
    }

    public long getRowCount() throws Exception {
        checkTableOpen();

        return this.store.getRowCount(this.tableName);
    }

    public long getAutoIncValue()
            throws Exception {
        checkTableOpen();
        if (!Verify.hasAutoIncrementColumn(store.getSchema(tableName))) {
            throw new IllegalArgumentException(format("Table %s is not an autoincrement table.", this.tableName));
        }

        return store.getAutoInc(tableName);
    }

    public long incrementAutoIncrementValue(long amount) throws Exception {
        checkTableOpen();
        if (!Verify.hasAutoIncrementColumn(store.getSchema(tableName))) {
            throw new IllegalArgumentException(format("Column %s is not an autoincrement column.", this.tableName));
        }

        return this.store.incrementAutoInc(this.getTableName(), amount);
    }

<<<<<<< HEAD
    public void dropTable() throws Exception {
        checkTableOpen();
        this.table.deleteAllRows();
        this.store.deleteTable(this.tableName);
        this.isTableOpen = false;
    }
=======
>>>>>>> 31d51a97

    public void alterTable(byte[] newSchemaSerialized) throws Exception {
        checkNotNull(newSchemaSerialized);
        checkTableOpen();
        TableSchema newSchema = Util.deserializeTableSchema(newSchemaSerialized);
        this.store.alterTable(this.tableName, newSchema);
    }

    public void truncateAutoIncrement() throws Exception {
        checkTableOpen();
        this.store.truncateAutoInc(this.tableName);
    }

    public void incrementRowCount(int amount) throws Exception {
        checkTableOpen();

        this.store.incrementRowCount(this.tableName, amount);
    }

    public void truncateRowCount() throws Exception {
        checkTableOpen();
        this.store.truncateRowCount(this.tableName);
    }

    public void insert(Row row) {
        checkTableOpen();
        this.table.insert(row);
    }

    public void flush() throws IOException {
        checkTableOpen();
        this.table.flush();
    }

    public Row getRow(UUID uuid) {
        checkTableOpen();
        return this.table.get(uuid);
    }

    private void checkTableOpen() {
        checkState(table != null, "Table must be opened before used.");
    }
}<|MERGE_RESOLUTION|>--- conflicted
+++ resolved
@@ -6,10 +6,7 @@
 import com.nearinfinity.honeycomb.mysql.gen.TableSchema;
 
 import java.io.IOException;
-<<<<<<< HEAD
 import java.util.UUID;
-=======
->>>>>>> 31d51a97
 
 import static com.google.common.base.Preconditions.checkNotNull;
 import static com.google.common.base.Preconditions.checkState;
@@ -119,15 +116,12 @@
         return this.store.incrementAutoInc(this.getTableName(), amount);
     }
 
-<<<<<<< HEAD
     public void dropTable() throws Exception {
         checkTableOpen();
         this.table.deleteAllRows();
         this.store.deleteTable(this.tableName);
         this.isTableOpen = false;
     }
-=======
->>>>>>> 31d51a97
 
     public void alterTable(byte[] newSchemaSerialized) throws Exception {
         checkNotNull(newSchemaSerialized);
