--- conflicted
+++ resolved
@@ -111,11 +111,7 @@
     public long getAutoIncValue() {
         checkTableOpen();
         if (!Verify.hasAutoIncrementColumn(store.getSchema(tableName))) {
-<<<<<<< HEAD
-            throw new IllegalArgumentException(format("Table %s does not contain an auto increment column.", this.tableName));
-=======
-            throw new IllegalArgumentException(format("Table %s is not an autoincrement table.", tableName));
->>>>>>> 0098303a
+            throw new IllegalArgumentException(format("Table %s does not contain an auto increment column.", tableName));
         }
 
         return store.getAutoInc(tableName);
@@ -124,11 +120,7 @@
     public long incrementAutoIncrementValue(long amount) {
         checkTableOpen();
         if (!Verify.hasAutoIncrementColumn(store.getSchema(tableName))) {
-<<<<<<< HEAD
-            throw new IllegalArgumentException(format("Table %s does not contain an auto increment column.", this.tableName));
-=======
-            throw new IllegalArgumentException(format("Column %s is not an autoincrement column.", tableName));
->>>>>>> 0098303a
+            throw new IllegalArgumentException(format("Table %s does not contain an auto increment column.", tableName));
         }
 
         return store.incrementAutoInc(getTableName(), amount);
@@ -140,13 +132,8 @@
         checkTableOpen();
 
         IndexSchema schema = Util.deserializeIndexSchema(serializedSchema);
-<<<<<<< HEAD
         checkArgument(!schema.getIsUnique(), "Honeycomb does not support adding unique indices without a table rebuild.");
-        this.store.addIndex(this.tableName, indexName, schema);
-=======
-        checkArgument(!schema.getIsUnique(), "Honeycomb does not support adding unique indices.");
         store.addIndex(tableName, indexName, schema);
->>>>>>> 0098303a
     }
 
     public void dropIndex(String indexName) {
@@ -212,12 +199,8 @@
     public void insertRow(byte[] rowBytes) {
         checkTableOpen();
         Row row = Row.deserialize(rowBytes);
-<<<<<<< HEAD
         row.setRandomUUID();
-        this.table.insert(row);
-=======
         table.insert(row);
->>>>>>> 0098303a
     }
 
     public void flush() {
