--- conflicted
+++ resolved
@@ -233,18 +233,13 @@
         return currentScanner.next().serialize();
     }
 
-<<<<<<< HEAD
     public byte[] getRow(byte[] uuid) {
         checkTableOpen();
         return this.table.get(Util.bytesToUUID(uuid)).serialize();
     }
 
     public void endScan() {
-        Util.closeQuietly(this.currentScanner);
-=======
-    public void endIndexScan() {
         Util.closeQuietly(currentScanner);
->>>>>>> 939e1fee
     }
 
     private void checkTableOpen() {
