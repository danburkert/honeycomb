package com.nearinfinity.honeycomb.mysql.schema;

import static com.google.common.base.Preconditions.checkNotNull;

import java.util.List;

import net.jcip.annotations.Immutable;

import org.apache.avro.io.DatumReader;
import org.apache.avro.io.DatumWriter;
import org.apache.avro.specific.SpecificDatumReader;
import org.apache.avro.specific.SpecificDatumWriter;

import com.google.common.collect.ImmutableList;
import com.nearinfinity.honeycomb.mysql.Util;
import com.nearinfinity.honeycomb.mysql.gen.AvroIndexSchema;
import com.nearinfinity.honeycomb.util.Verify;

@Immutable
public class IndexSchema {
    private static final DatumWriter<AvroIndexSchema> writer =
            new SpecificDatumWriter<AvroIndexSchema>(AvroIndexSchema.class);
    private static final DatumReader<AvroIndexSchema> reader =
            new SpecificDatumReader<AvroIndexSchema>(AvroIndexSchema.class);
    private final AvroIndexSchema avroIndexSchema;
    private final String indexName;

    /**
     * Construct an index schema for columns in a table.
     *
     * @param columns   Table columns
     * @param isUnique  Is a unique index?
     * @param indexName Name of the index
     */
    public IndexSchema(List<String> columns, boolean isUnique, String indexName) {
        checkNotNull(columns);
        Verify.isNotNullOrEmpty(indexName);
<<<<<<< HEAD
        this.avroIndexSchema = new AvroIndexSchema(ImmutableList.copyOf(columns), isUnique);
=======
        avroIndexSchema = new AvroIndexSchema(columns, isUnique);
>>>>>>> 38b1ece2
        this.indexName = indexName;
    }

    /**
     * Construct an index schema based on a avro index schema and index name
     *
     * @param indexName       Index name [Not null, Not empty]
     * @param avroIndexSchema Avro index schema [Not null]
     */
    IndexSchema(String indexName, AvroIndexSchema avroIndexSchema) {
        checkNotNull(avroIndexSchema);
        Verify.isNotNullOrEmpty(indexName);
        this.avroIndexSchema = AvroIndexSchema.newBuilder(avroIndexSchema).build();
        this.indexName = indexName;
    }

    /**
     * Deserialize a byte array into an index schema.
     *
     * @param serializedIndexSchema Byte array of the index schema [Not null]
     * @param indexName             Name of the index [Not null, Not empty]
     * @return An index schema for the byte array.
     */
    public static IndexSchema deserialize(byte[] serializedIndexSchema, String indexName) {
        checkNotNull(serializedIndexSchema);
        Verify.isNotNullOrEmpty(indexName);
        return new IndexSchema(indexName, Util.deserializeAvroObject(serializedIndexSchema, reader));
    }

    /**
     * Retrieve the name of this index.
     *
     * @return Index name
     */
    public String getIndexName() {
        return indexName;
    }

    /**
     * Return the columns in the index.
     *
     * @return Columns in index schema [Immutable]
     */
    public List<String> getColumns() {
        return ImmutableList.copyOf(avroIndexSchema.getColumns());
    }

    /**
     * Retrieve whether this index is unique.
     *
     * @return Is a unique index?
     */
    public boolean getIsUnique() {
        return avroIndexSchema.getIsUnique();
    }

    /**
     * Serialize the index schema out to a byte array
     *
     * @return Serialized form of the index schema
     */
    public byte[] serialize() {
        return Util.serializeAvroObject(avroIndexSchema, writer);
    }

    @Override
    public boolean equals(Object o) {
        if (this == o) return true;
        if (o == null || getClass() != o.getClass()) return false;

        IndexSchema that = (IndexSchema) o;

        if (avroIndexSchema != null ? !avroIndexSchema.equals(that.avroIndexSchema) : that.avroIndexSchema != null)
            return false;

        return true;
    }

    @Override
    public int hashCode() {
        return avroIndexSchema != null ? avroIndexSchema.hashCode() : 0;
    }

    /**
     * Retrieve a copy of the underlying avro object used to create this index schema.
     *
     * @return Avro object representing this object.
     */
    AvroIndexSchema getAvroValue() {
        return AvroIndexSchema.newBuilder(avroIndexSchema).build();
    }
}<|MERGE_RESOLUTION|>--- conflicted
+++ resolved
@@ -35,11 +35,7 @@
     public IndexSchema(List<String> columns, boolean isUnique, String indexName) {
         checkNotNull(columns);
         Verify.isNotNullOrEmpty(indexName);
-<<<<<<< HEAD
-        this.avroIndexSchema = new AvroIndexSchema(ImmutableList.copyOf(columns), isUnique);
-=======
-        avroIndexSchema = new AvroIndexSchema(columns, isUnique);
->>>>>>> 38b1ece2
+        avroIndexSchema = new AvroIndexSchema(ImmutableList.copyOf(columns), isUnique);
         this.indexName = indexName;
     }
 
