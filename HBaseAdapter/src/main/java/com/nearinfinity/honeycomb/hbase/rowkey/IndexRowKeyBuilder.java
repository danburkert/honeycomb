--- conflicted
+++ resolved
@@ -9,11 +9,6 @@
 import java.util.Map;
 import java.util.UUID;
 
-<<<<<<< HEAD
-import static com.google.common.base.Preconditions.checkArgument;
-import static com.google.common.base.Preconditions.checkNotNull;
-import static com.google.common.base.Preconditions.checkState;
-=======
 import org.apache.hadoop.hbase.util.Bytes;
 
 import com.google.common.collect.Lists;
@@ -22,7 +17,6 @@
 import com.nearinfinity.honeycomb.mysql.schema.ColumnSchema;
 import com.nearinfinity.honeycomb.mysql.schema.TableSchema;
 import com.nearinfinity.honeycomb.util.Verify;
->>>>>>> f271f658
 
 /**
  * A builder for creating {@link IndexRowKey} instances.  Builder instances can be reused as it is safe
@@ -173,10 +167,7 @@
      */
     public IndexRowKey build() {
         checkState(order != null, "Sort order must be set on IndexRowBuilder.");
-<<<<<<< HEAD
-=======
-
->>>>>>> f271f658
+
         List<byte[]> encodedRecords = Lists.newArrayList();
         if (records != null) {
             for (String column : columnNames) {
