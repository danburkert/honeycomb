--- conflicted
+++ resolved
@@ -2,9 +2,9 @@
 
 import com.google.common.collect.Lists;
 import com.google.common.collect.Maps;
-import com.nearinfinity.honeycomb.mysql.ColumnSchema;
 import com.nearinfinity.honeycomb.mysql.Row;
-import com.nearinfinity.honeycomb.mysql.TableSchema;
+import com.nearinfinity.honeycomb.mysql.schema.ColumnSchema;
+import com.nearinfinity.honeycomb.mysql.schema.TableSchema;
 import com.nearinfinity.honeycomb.util.Verify;
 import org.apache.hadoop.hbase.util.Bytes;
 
@@ -14,18 +14,8 @@
 import java.util.Map;
 import java.util.UUID;
 
-<<<<<<< HEAD
+import static com.google.common.base.Preconditions.checkArgument;
 import static com.google.common.base.Preconditions.checkNotNull;
-import static com.google.common.base.Preconditions.checkState;
-=======
-import org.apache.hadoop.hbase.util.Bytes;
-
-import com.google.common.collect.Lists;
-import com.google.common.collect.Maps;
-import com.nearinfinity.honeycomb.mysql.schema.ColumnSchema;
-import com.nearinfinity.honeycomb.mysql.Row;
-import com.nearinfinity.honeycomb.util.Verify;
->>>>>>> cf8db57c
 
 /**
  * A builder for creating {@link IndexRowKey} instances.  Builder instances can be reused as it is safe
@@ -175,7 +165,7 @@
      * @return A new row instance constructed by the builder
      */
     public IndexRowKey build() {
-        checkState(order != null, "Sort order must be set on IndexRowBuilder.");
+        checkArgument(order != null, "Sort order must be set on IndexRowBuilder.");
         List<byte[]> encodedRecords = Lists.newArrayList();
         if (records != null) {
             for (String column : columnNames) {
