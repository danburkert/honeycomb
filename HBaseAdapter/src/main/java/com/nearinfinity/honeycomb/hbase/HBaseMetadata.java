package com.nearinfinity.honeycomb.hbase;

import com.google.common.base.Charsets;
import com.google.common.collect.*;
import com.google.inject.Inject;
import com.google.inject.Provider;
import com.nearinfinity.honeycomb.config.Constants;
import com.nearinfinity.honeycomb.exceptions.TableNotFoundException;
import com.nearinfinity.honeycomb.hbase.rowkey.*;
<<<<<<< HEAD
import com.nearinfinity.honeycomb.mysql.ColumnSchema;
import com.nearinfinity.honeycomb.mysql.IndexSchema;
import com.nearinfinity.honeycomb.mysql.TableSchema;
=======
import com.nearinfinity.honeycomb.mysql.Util;
import com.nearinfinity.honeycomb.mysql.gen.ColumnSchema;
import com.nearinfinity.honeycomb.mysql.gen.IndexSchema;
import com.nearinfinity.honeycomb.mysql.gen.TableSchema;
>>>>>>> ca186157
import com.nearinfinity.honeycomb.util.Verify;
import org.apache.hadoop.hbase.client.*;
import org.apache.hadoop.hbase.util.Bytes;

<<<<<<< HEAD
import java.util.Collection;
=======
>>>>>>> ca186157
import java.util.HashMap;
import java.util.List;
import java.util.Map;

import static com.google.common.base.Preconditions.*;

/**
 * Manages writing and reading table & column schemas, table & column ids, and
 * row & autoincrement counters to and from HBase.
 */
public class HBaseMetadata {
    private static final byte[] COLUMN_FAMILY = Constants.DEFAULT_COLUMN_FAMILY;
    private final Provider<HTableInterface> provider;

    @Inject
    public HBaseMetadata(final Provider<HTableInterface> provider) {
        checkNotNull(provider);

        this.provider = provider;
    }

    /**
     * Fetches the table identifier for the specified table name from the underlying
     * data store
     *
     * @param tableName The name of the table this lookup is for, not null or empty
     * @return The table identifier stored for the table name
     */
    public long getTableId(final String tableName) {
        Verify.isNotNullOrEmpty(tableName);

        final byte[] serializedName = serializeName(tableName);
        final Get get = new Get(new TablesRow().encode());
        get.addColumn(COLUMN_FAMILY, serializedName);

        final HTableInterface hTable = getHTable();

        try {
            final Result result = HBaseOperations.performGet(hTable, get);

            final byte[] tableIdBytes = result.getValue(COLUMN_FAMILY, serializedName);
            if (tableIdBytes == null) {
                throw new TableNotFoundException(tableName);
            }

            return deserializeId(tableIdBytes);
        } finally {
            HBaseOperations.closeTable(hTable);
        }
    }

    /**
     * Fetches the index name to index identifier mappings for the table corresponding
     * to the specified table identifier
     *
     * @param tableId The valid table identifier of the table this lookup is for
     * @return The indices mapping details for the table
     */
    public Map<String, Long> getIndexIds(final long tableId) {
        Verify.isValidId(tableId);

        return getNameToIdMap(tableId, new IndicesRow(tableId).encode());
    }

    /**
     * Fetches the column name to column identifier mappings for the table corresponding
     * to the specified table identifier
     *
     * @param tableId The valid table identifier of the table this lookup is for
     * @return The columns mapping details for the table
     */
    public BiMap<String, Long> getColumnIds(final long tableId) {
        Verify.isValidId(tableId);

        return ImmutableBiMap.copyOf(
                getNameToIdMap(tableId, new ColumnsRow(tableId).encode()));
    }

    /**
     * Fetches the {@link TableSchema} for the table corresponding to the specified table identifier
     *
     * @param tableId The valid table identifier of the table this lookup is for
     * @return The table schema details for the table
     */
    public TableSchema getSchema(final long tableId) {
        Verify.isValidId(tableId);

        final byte[] serializedTableId = serializeId(tableId);
        final Get get = new Get(new SchemaRow().encode());
        get.addColumn(COLUMN_FAMILY, serializedTableId);

        final HTableInterface hTable = getHTable();

        try {
            final Result result = HBaseOperations.performGet(hTable, get);

            final byte[] serializedSchema = result.getValue(COLUMN_FAMILY, serializedTableId);
            if (serializedSchema == null) {
                throw new TableNotFoundException(tableId);
            }

            checkNotNull(serializedSchema, "Schema cannot be null");
            return TableSchema.deserialize(serializedSchema);
        } finally {
            HBaseOperations.closeTable(hTable);
        }
    }

    /**
     * Performs all metadata operations necessary to create a table
     *
     * @param tableName The name of the table to create, not null or empty
     * @param schema    The schema details of the table to create, not null
     */
    public void createTable(final String tableName, final TableSchema schema) {
        Verify.isNotNullOrEmpty(tableName);
        checkNotNull(schema);

        final List<Put> puts = Lists.newArrayList();

        // Fetch the next table id to use for this table
        final long tableId = getNextTableId();

        puts.add(putTableId(tableName, tableId));
        puts.add(putColumnIds(tableId, schema.getColumns()));
        puts.add(putTableSchema(tableId, schema));

        if (schema.hasIndices()) {
            puts.add(putIndices(tableId, schema.getIndices()));
        }

        performMutations(ImmutableList.<Delete>of(), puts);
    }

    /**
     * Performs all metadata operations necessary to create a table index
     *
     * @param tableId     The id of the table to create the index
     * @param indexName   The identifying name of the index, not null or empty
     * @param indexSchema The {@link IndexSchema} representing the index details, not null
     */
    public void createTableIndex(final long tableId, final String indexName,
                                 final IndexSchema indexSchema) {
        Verify.isValidId(tableId);
        Verify.isNotNullOrEmpty(indexName, "The index name is invalid");
        checkNotNull(indexSchema, "The index schema is invalid");

        final List<Put> puts = Lists.newArrayList();

<<<<<<< HEAD
        final List<IndexSchema> indexDetailMap = ImmutableList.of(indexSchema);
=======
        final Map<String, IndexSchema> indexDetailMap =
                ImmutableMap.of(indexName, indexSchema);
>>>>>>> ca186157

        // Update the table schema to store the new index schema details
        final TableSchema existingSchema = getSchema(tableId);
        final TableSchema updatedSchema = existingSchema.schemaCopy();
        updatedSchema.addIndices(indexDetailMap);

        // Write the updated table schema and created index
        puts.add(putTableSchema(tableId, updatedSchema));
        puts.add(putIndices(tableId, indexDetailMap));

        performMutations(ImmutableList.<Delete>of(), puts);
    }

    /**
     * Performs all metadata operations necessary to remove the specified index from the specified table
     *
     * @param tableId   The id of the table to create the index
     * @param indexName The identifying name of the index, not null or empty
     */
    public void deleteTableIndex(final long tableId, final String indexName) {
        Verify.isValidId(tableId);
        Verify.isNotNullOrEmpty(indexName, "The index name is invalid");

        final List<Put> puts = Lists.newArrayList();
        final List<Delete> deletes = Lists.newArrayList();

        // Update the table schema to remove index schema details
        final TableSchema existingSchema = getSchema(tableId);
        final TableSchema updatedSchema = existingSchema.schemaCopy();
        updatedSchema.removeIndex(indexName);

        // Delete the old index
        deletes.add(generateIndexDelete(tableId, indexName));

        // Write the updated table schema
        puts.add(putTableSchema(tableId, updatedSchema));

        performMutations(deletes, puts);
    }

    /**
     * Performs all metadata operations necessary to delete the specified table
     *
     * @param tableName The name of the table to delete, not null or empty
     */
    public void deleteTable(String tableName) {
        Verify.isNotNullOrEmpty(tableName);

        List<Delete> deletes = Lists.newArrayList();

        final long tableId = getTableId(tableName);
        final byte[] serializedId = serializeId(tableId);

        final Delete columnIdsDelete = new Delete(new ColumnsRow(tableId).encode());
        final Delete indicesIdsDelete = new Delete(new IndicesRow(tableId).encode());

        final Delete rowsDelete = new Delete(new RowsRow().encode());
        rowsDelete.deleteColumns(COLUMN_FAMILY, serializedId);

        deletes.add(deleteTableId(tableName));
        deletes.add(columnIdsDelete);
        deletes.add(indicesIdsDelete);
        deletes.add(rowsDelete);
        deletes.add(deleteAutoIncCounter(tableId));
        deletes.add(deleteTableSchema(tableId));

        performMutations(deletes, ImmutableList.<Put>of());
    }

    /**
     * Performs the operations necessary to rename an existing table stored in a {@link TablesRow} row
     *
     * @param oldTableName The name of the existing table
     * @param newTableName The new name to use for this table
     * @throws TableNotFoundException Thrown when existing table cannot be found
     */
    public void renameExistingTable(final String oldTableName, final String newTableName) {
        Verify.isNotNullOrEmpty(oldTableName, "Old table name must have value");
        Verify.isNotNullOrEmpty(newTableName, "New table name must have value");

        final long tableId = getTableId(oldTableName);

        List<Delete> deletes = Lists.newArrayList(deleteTableId(oldTableName));
        List<Put> puts = Lists.newArrayList(putTableId(newTableName, tableId));

        performMutations(deletes, puts);
    }

    public long getAutoInc(long tableId) {
        Verify.isValidId(tableId);
        return getCounter(new AutoIncRow().encode(), serializeId(tableId));
    }

    public long incrementAutoInc(long tableId, long amount) {
        Verify.isValidId(tableId);
        return incrementCounter(new AutoIncRow().encode(),
                serializeId(tableId), amount);
    }

    public void setAutoInc(long tableId, long value) {
        Verify.isValidId(tableId);
        Put put = new Put(new AutoIncRow().encode());
        put.add(COLUMN_FAMILY, serializeId(tableId), Bytes.toBytes(value));
        HTableInterface hTable = getHTable();
        try {
            HBaseOperations.performPut(hTable, put);
        } finally {
            HBaseOperations.closeTable(hTable);
        }
    }

    public long getRowCount(long tableId) {
        Verify.isValidId(tableId);
        return getCounter(new RowsRow().encode(), serializeId(tableId));
    }

    public long incrementRowCount(long tableId, long amount) {
        Verify.isValidId(tableId);
        return incrementCounter(new RowsRow().encode(), serializeId(tableId), amount);
    }

    public void truncateRowCount(long tableId) {
        Verify.isValidId(tableId);
        performMutations(Lists.<Delete>newArrayList(deleteRowsCounter(tableId)),
                ImmutableList.<Put>of());
    }

    private Map<String, Long> getNameToIdMap(long tableId, byte[] encodedRow) {
        HTableInterface hTable = getHTable();
        try {
            Get get = new Get(encodedRow);
            get.addFamily(COLUMN_FAMILY);
            Result result = HBaseOperations.performGet(hTable, get);
            if (result.isEmpty()) {
                throw new TableNotFoundException(tableId);
            }

            Map<byte[], byte[]> serializedNameIds = result.getFamilyMap(COLUMN_FAMILY);
            Map<String, Long> nameToId = new HashMap<String, Long>(serializedNameIds.size());

            for (Map.Entry<byte[], byte[]> entry : serializedNameIds.entrySet()) {
                if (entry.getKey().length > 0) {
                    nameToId.put(
                            deserializeName(entry.getKey()),
                            deserializeId(entry.getValue()));
                }
            }
            return nameToId;
        } finally {
            HBaseOperations.closeTable(hTable);
        }
    }

    private long getCounter(byte[] row, byte[] identifier) {
        Get get = new Get(row).addColumn(COLUMN_FAMILY, identifier);
        HTableInterface hTable = getHTable();
        try {
            byte[] value = HBaseOperations.performGet(hTable, get).getValue(COLUMN_FAMILY, identifier);
            return value == null ? 0 : Bytes.toLong(value);
        } finally {
            HBaseOperations.closeTable(hTable);
        }
    }

    private long incrementCounter(final byte[] row, final byte[] identifier, final long amount) {
        final HTableInterface hTable = getHTable();

        try {
            return HBaseOperations.performIncrementColumnValue(hTable, row, COLUMN_FAMILY, identifier, amount);
        } finally {
            HBaseOperations.closeTable(hTable);
        }
    }

    private long getNextTableId() {
        return incrementCounter(new TablesRow().encode(), new byte[0], 1);
    }

    private long getNextIndexId(final long tableId, final int n) {
        return incrementCounter(new IndicesRow(tableId).encode(), new byte[0], n);
    }

    private long getNextColumnId(final long tableId, final int n) {
        return incrementCounter(new ColumnsRow(tableId).encode(), new byte[0], n);
    }

    private Delete deleteTableId(String tableName) {
        return new Delete(new TablesRow().encode())
                .deleteColumns(COLUMN_FAMILY, serializeName(tableName));
    }

    private Delete deleteAutoIncCounter(long tableId) {
        return new Delete(new AutoIncRow().encode())
                .deleteColumns(COLUMN_FAMILY, serializeId(tableId));
    }

    private Delete deleteRowsCounter(long tableId) {
        return new Delete(new RowsRow().encode())
                .deleteColumns(COLUMN_FAMILY, serializeId(tableId));
    }

    private Put putTableSchema(long tableId, TableSchema schema) {
        return new Put(new SchemaRow().encode())
                .add(COLUMN_FAMILY, serializeId(tableId),
                        schema.serialize());
    }

    private Delete deleteTableSchema(long tableId) {
        return new Delete(new SchemaRow().encode())
                .deleteColumns(COLUMN_FAMILY, serializeId(tableId));
    }

    private Delete generateIndexDelete(final long tableId, final String indexName) {
        return new Delete(new IndicesRow(tableId).encode())
                .deleteColumns(COLUMN_FAMILY, serializeName(indexName));
    }

    private Put putColumnIds(long tableId, Collection<ColumnSchema> columns) {
        long columnId = getNextColumnId(tableId, columns.size());
        Put put = new Put(new ColumnsRow(tableId).encode());

        for (ColumnSchema columnEntry : columns) {
            put.add(COLUMN_FAMILY, serializeName(columnEntry.getColumnName()),
                    serializeId(columnId--));
        }
        return put;
    }

    private Put putIndices(long tableId, Collection<IndexSchema> indices) {
        checkState(!indices.isEmpty(), "putIndices requires 1 or more indices.");
        long indexId = getNextIndexId(tableId, indices.size());
        Put put = new Put(new IndicesRow(tableId).encode());

        for (IndexSchema columnEntry : indices) {
            put.add(COLUMN_FAMILY, serializeName(columnEntry.getIndexName()),
                    serializeId(indexId--));
        }
        return put;
    }

    private Put putTableId(String tableName, long tableId) {
        Put idPut = new Put(new TablesRow().encode());
        idPut.add(COLUMN_FAMILY, serializeName(tableName), serializeId(tableId));
        return idPut;
    }

    private byte[] serializeName(String name) {
        return name.getBytes(Charsets.UTF_8);
    }

    private String deserializeName(byte[] serializedName) {
        return new String(serializedName, Charsets.UTF_8);
    }

    private byte[] serializeId(long id) {
        return VarEncoder.encodeULong(id);
    }

    private long deserializeId(byte[] id) {
        return VarEncoder.decodeULong(id);
    }

    /**
     * Performs the operations necessary to commit the specified mutations to the underlying data store.
     * If no operations are specified then no mutations occur.
     *
     * @param deletes A list of {@link Delete} operations to execute, not null
     * @param puts    A list of  {@link Put} operations to execute, not null
     */
    private void performMutations(final List<Delete> deletes, final List<Put> puts) {
        checkNotNull(deletes, "The delete mutations container is invalid");
        checkNotNull(puts, "The put mutations container is invalid");
        checkArgument(!deletes.isEmpty() || !puts.isEmpty(), "At least one mutation operation must be specified");

        HTableInterface hTable = getHTable();
        try {
            if (!deletes.isEmpty()) {
                HBaseOperations.performDelete(hTable, deletes);
            }

            if (!puts.isEmpty()) {
                HBaseOperations.performPut(hTable, puts);
            }

            // Only flush if the table is not configured to auto flush
            if (!hTable.isAutoFlush()) {
                HBaseOperations.performFlush(hTable);
            }
        } finally {
            HBaseOperations.closeTable(hTable);
        }
    }

    private HTableInterface getHTable() {
        return provider.get();
    }
}<|MERGE_RESOLUTION|>--- conflicted
+++ resolved
@@ -7,24 +7,14 @@
 import com.nearinfinity.honeycomb.config.Constants;
 import com.nearinfinity.honeycomb.exceptions.TableNotFoundException;
 import com.nearinfinity.honeycomb.hbase.rowkey.*;
-<<<<<<< HEAD
 import com.nearinfinity.honeycomb.mysql.ColumnSchema;
 import com.nearinfinity.honeycomb.mysql.IndexSchema;
 import com.nearinfinity.honeycomb.mysql.TableSchema;
-=======
-import com.nearinfinity.honeycomb.mysql.Util;
-import com.nearinfinity.honeycomb.mysql.gen.ColumnSchema;
-import com.nearinfinity.honeycomb.mysql.gen.IndexSchema;
-import com.nearinfinity.honeycomb.mysql.gen.TableSchema;
->>>>>>> ca186157
 import com.nearinfinity.honeycomb.util.Verify;
 import org.apache.hadoop.hbase.client.*;
 import org.apache.hadoop.hbase.util.Bytes;
 
-<<<<<<< HEAD
 import java.util.Collection;
-=======
->>>>>>> ca186157
 import java.util.HashMap;
 import java.util.List;
 import java.util.Map;
@@ -174,12 +164,8 @@
 
         final List<Put> puts = Lists.newArrayList();
 
-<<<<<<< HEAD
+
         final List<IndexSchema> indexDetailMap = ImmutableList.of(indexSchema);
-=======
-        final Map<String, IndexSchema> indexDetailMap =
-                ImmutableMap.of(indexName, indexSchema);
->>>>>>> ca186157
 
         // Update the table schema to store the new index schema details
         final TableSchema existingSchema = getSchema(tableId);
