--- conflicted
+++ resolved
@@ -87,12 +87,7 @@
         puts.add(putColumnIds(tableId, schema.getColumns()));
         puts.add(putTableSchema(tableId, schema));
 
-<<<<<<< HEAD
-        getHTable().put(puts);
-        getHTable().flushCommits();
-=======
         performMutations(ImmutableList.<Delete>of(), puts);
->>>>>>> c02e3312
     }
 
     public void deleteSchema(String tableName)
@@ -115,12 +110,7 @@
         deletes.add(deleteAutoIncCounter(tableId));
         deletes.add(deleteTableSchema(tableId));
 
-<<<<<<< HEAD
-        getHTable().delete(deletes);
-        getHTable().flushCommits();
-=======
         performMutations(deletes, ImmutableList.<Put>of());
->>>>>>> c02e3312
     }
 
     public void updateSchema(long tableId, TableSchema oldSchema, TableSchema newSchema)
@@ -200,13 +190,8 @@
     }
 
     public void truncateAutoInc(long tableId) throws IOException {
-<<<<<<< HEAD
-        getHTable().delete(deleteAutoIncCounter(tableId));
-        getHTable().flushCommits();
-=======
         performMutations(ImmutableList.<Delete>of(deleteAutoIncCounter(tableId)),
                 ImmutableList.<Put>of());
->>>>>>> c02e3312
     }
 
     public long getRowCount(long tableId) throws IOException {
@@ -218,13 +203,8 @@
     }
 
     public void truncateRowCount(long tableId) throws IOException {
-<<<<<<< HEAD
-        getHTable().delete(deleteRowsCounter(tableId));
-        getHTable().flushCommits();
-=======
         performMutations(ImmutableList.<Delete>of(deleteRowsCounter(tableId)),
                 ImmutableList.<Put>of());
->>>>>>> c02e3312
     }
 
     private long getCounter(byte[] row, byte[] identifier) throws IOException {
@@ -318,15 +298,6 @@
      * @throws IOException Thrown on mutation commit failure
      */
     private void performMutations(final List<Delete> deletes, final List<Put> puts) throws IOException {
-<<<<<<< HEAD
-        getHTable().delete(deletes);
-        getHTable().put(puts);
-        getHTable().flushCommits();
-    }
-
-    private HTableInterface getHTable() {
-        return this.provider.get();
-=======
         Preconditions.checkNotNull(deletes, "The delete mutations container is invalid");
         Preconditions.checkNotNull(puts, "The put mutations container is invalid");
         Preconditions.checkArgument(!deletes.isEmpty() || !puts.isEmpty(), "At least one mutation operation must be specified");
@@ -343,6 +314,5 @@
         if( !hTable.isAutoFlush() ) {
             hTable.flushCommits();
         }
->>>>>>> c02e3312
     }
 }