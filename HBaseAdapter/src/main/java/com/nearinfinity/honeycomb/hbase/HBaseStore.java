package com.nearinfinity.honeycomb.hbase;

import java.util.Map;

import com.google.common.collect.BiMap;
import com.google.inject.Inject;
import com.nearinfinity.honeycomb.Store;
import com.nearinfinity.honeycomb.Table;
import com.nearinfinity.honeycomb.mysql.gen.IndexSchema;
import com.nearinfinity.honeycomb.mysql.gen.TableSchema;
import org.apache.log4j.Logger;

public class HBaseStore implements Store {
    private static final Logger logger = Logger.getLogger(HBaseStore.class);
    private final HBaseMetadata metadata;
    private final HBaseTableFactory tableFactory;
    private final MetadataCache cache;

    @Inject
    public HBaseStore(HBaseMetadata metadata, HBaseTableFactory tableFactory, MetadataCache cache) {
        this.metadata = metadata;
        this.tableFactory = tableFactory;
        this.cache = cache;
    }

    public long getTableId(String tableName) {
        return cache.tableCacheGet(tableName);
    }

    public BiMap<String, Long> getColumns(long tableId) {
        return cache.columnsCacheGet(tableId);
    }

    public Map<String, Long> getIndices(long tableId) {
        return cache.indicesCacheGet(tableId);
    }

<<<<<<< HEAD
    @Override
    public Table openTable(String tableName) {
        Verify.isNotNullOrEmpty(tableName);
        logger.debug(String.format("Trying to open the table (%s)", tableName));
        long tableId = cache.tableCacheGet(tableName);
=======
    public TableSchema getSchema(Long tableId) {
        return cache.schemaCacheGet(tableId);
    }

    @Override
    public Table openTable(String tableName) {
        Long tableId = cache.tableCacheGet(tableName);
>>>>>>> 644c174c
        return tableFactory.createTable(tableId, cache.schemaCacheGet(tableId));
    }

    @Override
    public TableSchema getSchema(String tableName) {
        return cache.schemaCacheGet(cache.tableCacheGet(tableName));
    }

    @Override
    public void createTable(String tableName, TableSchema schema) {
<<<<<<< HEAD
        Verify.isNotNullOrEmpty(tableName);
        logger.debug(String.format("Trying to create the table (%s)", tableName));
=======
>>>>>>> 644c174c
        metadata.createTable(tableName, schema);
    }

    @Override
    public void deleteTable(String tableName) {
<<<<<<< HEAD
        Verify.isNotNullOrEmpty(tableName);
        logger.debug(String.format("Trying to delete the table (%s)", tableName));
=======
>>>>>>> 644c174c
        long tableId = cache.tableCacheGet(tableName);
        cache.invalidateCache(tableName, tableId);
        metadata.deleteTable(tableName);
    }

    @Override
    public void addIndex(String tableName, String indexName, IndexSchema schema) {
        final long tableId = cache.tableCacheGet(tableName);

        metadata.createTableIndex(tableId, indexName, schema);
        cache.invalidateSchemaCache(tableId);
        cache.invalidateIndicesCache(tableId);
    }

    @Override
    public void dropIndex(String tableName, String indexName) {
    }

    @Override
    public void renameTable(String curTableName, String newTableName) {
<<<<<<< HEAD
        Verify.isNotNullOrEmpty(curTableName);
        Verify.isNotNullOrEmpty(newTableName);
        logger.debug(String.format("Trying to rename the table (%s) -> %s", curTableName, newTableName));
=======
>>>>>>> 644c174c
        long tableId = cache.tableCacheGet(curTableName);
        metadata.renameExistingTable(curTableName, newTableName);
        cache.invalidateCache(curTableName, tableId);
    }

    @Override
    public long getAutoInc(String tableName) {
        return cache.autoIncCacheGet(cache.tableCacheGet(tableName));
    }

    @Override
    public void setAutoInc(String tableName, long value) {
        long tableId = cache.tableCacheGet(tableName);
        long current = cache.autoIncCacheGet(tableId);
        if (value > current) {
            metadata.setAutoInc(tableId, value);
            cache.invalidateAutoIncCache(tableId);
        }
    }

    @Override
    public long incrementAutoInc(String tableName, long amount) {
        long tableId = cache.tableCacheGet(tableName);
        long value = metadata.incrementAutoInc(tableId, amount);
        cache.updateAutoIncCache(tableId, value);
        return value;
    }

    @Override
    public void truncateAutoInc(String tableName) {
<<<<<<< HEAD
        Verify.isNotNullOrEmpty(tableName);
        logger.debug(String.format("Trying to truncate auto increment for tables (%s)", tableName));
=======
>>>>>>> 644c174c
        long tableId = cache.tableCacheGet(tableName);
        metadata.setAutoInc(tableId, 1);
        cache.invalidateAutoIncCache(tableId);
    }

    @Override
    public long getRowCount(String tableName) {
        return cache.rowsCacheGet(cache.tableCacheGet(tableName));
    }

    @Override
    public long incrementRowCount(String tableName, long amount) {
        long tableId = cache.tableCacheGet(tableName);
        long value = metadata.incrementRowCount(tableId, amount);
        cache.updateRowCache(tableId, value);
        return value;
    }

    @Override
    public void truncateRowCount(String tableName) {
        long tableId = cache.tableCacheGet(tableName);
        metadata.truncateRowCount(tableId);
        cache.invalidateRowCache(tableId);
    }
}<|MERGE_RESOLUTION|>--- conflicted
+++ resolved
@@ -8,10 +8,8 @@
 import com.nearinfinity.honeycomb.Table;
 import com.nearinfinity.honeycomb.mysql.gen.IndexSchema;
 import com.nearinfinity.honeycomb.mysql.gen.TableSchema;
-import org.apache.log4j.Logger;
 
 public class HBaseStore implements Store {
-    private static final Logger logger = Logger.getLogger(HBaseStore.class);
     private final HBaseMetadata metadata;
     private final HBaseTableFactory tableFactory;
     private final MetadataCache cache;
@@ -35,13 +33,6 @@
         return cache.indicesCacheGet(tableId);
     }
 
-<<<<<<< HEAD
-    @Override
-    public Table openTable(String tableName) {
-        Verify.isNotNullOrEmpty(tableName);
-        logger.debug(String.format("Trying to open the table (%s)", tableName));
-        long tableId = cache.tableCacheGet(tableName);
-=======
     public TableSchema getSchema(Long tableId) {
         return cache.schemaCacheGet(tableId);
     }
@@ -49,7 +40,6 @@
     @Override
     public Table openTable(String tableName) {
         Long tableId = cache.tableCacheGet(tableName);
->>>>>>> 644c174c
         return tableFactory.createTable(tableId, cache.schemaCacheGet(tableId));
     }
 
@@ -60,21 +50,11 @@
 
     @Override
     public void createTable(String tableName, TableSchema schema) {
-<<<<<<< HEAD
-        Verify.isNotNullOrEmpty(tableName);
-        logger.debug(String.format("Trying to create the table (%s)", tableName));
-=======
->>>>>>> 644c174c
         metadata.createTable(tableName, schema);
     }
 
     @Override
     public void deleteTable(String tableName) {
-<<<<<<< HEAD
-        Verify.isNotNullOrEmpty(tableName);
-        logger.debug(String.format("Trying to delete the table (%s)", tableName));
-=======
->>>>>>> 644c174c
         long tableId = cache.tableCacheGet(tableName);
         cache.invalidateCache(tableName, tableId);
         metadata.deleteTable(tableName);
@@ -95,12 +75,6 @@
 
     @Override
     public void renameTable(String curTableName, String newTableName) {
-<<<<<<< HEAD
-        Verify.isNotNullOrEmpty(curTableName);
-        Verify.isNotNullOrEmpty(newTableName);
-        logger.debug(String.format("Trying to rename the table (%s) -> %s", curTableName, newTableName));
-=======
->>>>>>> 644c174c
         long tableId = cache.tableCacheGet(curTableName);
         metadata.renameExistingTable(curTableName, newTableName);
         cache.invalidateCache(curTableName, tableId);
@@ -131,11 +105,6 @@
 
     @Override
     public void truncateAutoInc(String tableName) {
-<<<<<<< HEAD
-        Verify.isNotNullOrEmpty(tableName);
-        logger.debug(String.format("Trying to truncate auto increment for tables (%s)", tableName));
-=======
->>>>>>> 644c174c
         long tableId = cache.tableCacheGet(tableName);
         metadata.setAutoInc(tableId, 1);
         cache.invalidateAutoIncCache(tableId);
