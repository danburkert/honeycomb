package com.nearinfinity.honeycomb.hbase;

import com.google.common.collect.BiMap;
import com.google.inject.Inject;
import com.nearinfinity.honeycomb.Store;
import com.nearinfinity.honeycomb.Table;
import com.nearinfinity.honeycomb.mysql.IndexSchema;
import com.nearinfinity.honeycomb.mysql.TableSchema;
import com.nearinfinity.honeycomb.util.Verify;

<<<<<<< HEAD
=======
import static com.google.common.base.Preconditions.checkNotNull;

>>>>>>> ca186157
public class HBaseStore implements Store {
    private final HBaseMetadata metadata;
    private final HBaseTableFactory tableFactory;
    private final MetadataCache cache;

    @Inject
    public HBaseStore(HBaseMetadata metadata, HBaseTableFactory tableFactory, MetadataCache cache) {
        this.metadata = metadata;
        this.tableFactory = tableFactory;
        this.cache = cache;
    }

    public long getTableId(String tableName) {
        return metadata.getTableId(tableName);
    }

    public BiMap<String, Long> getColumns(long tableId) {
        return cache.columnsCacheGet(tableId);
    }

    public long getIndexId(long tableId, String indexName) {
        return cache.indicesCacheGet(tableId).get(indexName);
    }

    public TableSchema getSchema(Long tableId) {
        return cache.schemaCacheGet(tableId);
    }

    @Override
    public Table openTable(String tableName) {
        Long tableId = cache.tableCacheGet(tableName);
        return tableFactory.createTable(tableId);
    }

    @Override
    public TableSchema getSchema(String tableName) {
        return cache.schemaCacheGet(cache.tableCacheGet(tableName));
    }

    @Override
    public void createTable(String tableName, TableSchema schema) {
        metadata.createTable(tableName, schema);
    }

    @Override
    public void deleteTable(String tableName) {
        long tableId = cache.tableCacheGet(tableName);
        cache.invalidateTableCache(tableName);
        cache.invalidateColumnsCache(tableId);
        cache.invalidateSchemaCache(tableId);
        metadata.deleteTable(tableName);
    }

    @Override
    public void addIndex(final String tableName, final String indexName, final IndexSchema schema) {
        Verify.isNotNullOrEmpty(tableName, "The table name is invalid");
        Verify.isNotNullOrEmpty(indexName, "The index name is invalid");
        checkNotNull(schema);

        final long tableId = cache.tableCacheGet(tableName);

        metadata.createTableIndex(tableId, indexName, schema);
        cache.invalidateSchemaCache(tableId);
        cache.invalidateIndicesCache(tableId);
    }

    @Override
    public void dropIndex(final String tableName, final String indexName) {
        Verify.isNotNullOrEmpty(tableName, "The table name is invalid");
        Verify.isNotNullOrEmpty(indexName, "The index name is invalid");

        final long tableId = cache.tableCacheGet(tableName);

        metadata.deleteTableIndex(tableId, indexName);
        cache.invalidateSchemaCache(tableId);
        cache.invalidateIndicesCache(tableId);
    }

    @Override
    public void renameTable(String curTableName, String newTableName) {
        long tableId = cache.tableCacheGet(curTableName);
        metadata.renameExistingTable(curTableName, newTableName);
        cache.invalidateTableCache(curTableName);
        cache.invalidateColumnsCache(tableId);
        cache.invalidateSchemaCache(tableId);
    }

    @Override
    public long getAutoInc(String tableName) {
        return cache.autoIncCacheGet(cache.tableCacheGet(tableName));
    }

    @Override
    public void setAutoInc(String tableName, long value) {
        long tableId = cache.tableCacheGet(tableName);
        long current = cache.autoIncCacheGet(tableId);
        if (value > current) {
            metadata.setAutoInc(tableId, value);
            cache.invalidateAutoIncCache(tableId);
        }
    }

    @Override
    public long incrementAutoInc(String tableName, long amount) {
        long tableId = cache.tableCacheGet(tableName);
        long value = metadata.incrementAutoInc(tableId, amount);
        cache.updateAutoIncCache(tableId, value);
        return value;
    }

    @Override
    public void truncateAutoInc(String tableName) {
        long tableId = cache.tableCacheGet(tableName);
        metadata.setAutoInc(tableId, 1);
        cache.invalidateAutoIncCache(tableId);
    }

    @Override
    public long getRowCount(String tableName) {
        return cache.rowsCacheGet(cache.tableCacheGet(tableName));
    }

    @Override
    public long incrementRowCount(String tableName, long amount) {
        long tableId = cache.tableCacheGet(tableName);
        long value = metadata.incrementRowCount(tableId, amount);
        cache.updateRowsCache(tableId, value);
        return value;
    }

    @Override
    public void truncateRowCount(String tableName) {
        long tableId = cache.tableCacheGet(tableName);
        metadata.truncateRowCount(tableId);
        cache.invalidateRowsCache(tableId);
    }
}<|MERGE_RESOLUTION|>--- conflicted
+++ resolved
@@ -8,11 +8,8 @@
 import com.nearinfinity.honeycomb.mysql.TableSchema;
 import com.nearinfinity.honeycomb.util.Verify;
 
-<<<<<<< HEAD
-=======
 import static com.google.common.base.Preconditions.checkNotNull;
 
->>>>>>> ca186157
 public class HBaseStore implements Store {
     private final HBaseMetadata metadata;
     private final HBaseTableFactory tableFactory;
