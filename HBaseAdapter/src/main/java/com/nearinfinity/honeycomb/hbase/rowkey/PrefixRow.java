package com.nearinfinity.honeycomb.hbase.rowkey;

<<<<<<< HEAD
/**
 * Super class for rowkeys that only occur once, that is,
 * rowkeys that are shared across all tables.
=======
import static com.google.common.base.Preconditions.checkArgument;
import static com.google.common.base.Preconditions.checkNotNull;

import com.google.common.base.Objects;


/**
 * Representation of a rowkey that contains only the row prefix identifier
>>>>>>> a041c21e
 */
public abstract class PrefixRow implements RowKey {
    private final byte[] rowKey;

    /**
     * Creates a prefix rowkey with the provided rowkey content
     *
     * @param rowKey The rowkey content that this row represents, not null or empty
     */
    public PrefixRow(final byte[] rowKey) {
        checkNotNull(rowKey, "The rowkey is invalid");
        checkArgument(rowKey.length > 0, "The rowkey cannot be empty");
        this.rowKey = rowKey;
    }

    @Override
    public byte[] encode() {
        return rowKey;
    }

    @Override
    public byte getPrefix() {
        return rowKey[0];
    }

    @Override
    public String toString() {
        return Objects.toStringHelper(this.getClass())
                .add("Prefix", String.format("%02X", getPrefix()))
                .toString();
    }

    @Override
    public int compareTo(RowKey o) {
        return getPrefix() - o.getPrefix();
    }
}<|MERGE_RESOLUTION|>--- conflicted
+++ resolved
@@ -1,19 +1,13 @@
 package com.nearinfinity.honeycomb.hbase.rowkey;
 
-<<<<<<< HEAD
-/**
- * Super class for rowkeys that only occur once, that is,
- * rowkeys that are shared across all tables.
-=======
+import com.google.common.base.Objects;
+
 import static com.google.common.base.Preconditions.checkArgument;
 import static com.google.common.base.Preconditions.checkNotNull;
 
-import com.google.common.base.Objects;
-
-
 /**
- * Representation of a rowkey that contains only the row prefix identifier
->>>>>>> a041c21e
+ * Super class for rowkeys that only occur once, ie,
+ * rowkeys that are shared across all tables.
  */
 public abstract class PrefixRow implements RowKey {
     private final byte[] rowKey;
