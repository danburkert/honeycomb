--- conflicted
+++ resolved
@@ -1,6 +1,5 @@
 package com.nearinfinity.honeycomb.hbase.rowkey;
 
-<<<<<<< HEAD
 import com.google.common.collect.Lists;
 import com.nearinfinity.honeycomb.mysql.gen.ColumnSchema;
 import com.nearinfinity.honeycomb.mysql.gen.IndexSchema;
@@ -8,27 +7,16 @@
 
 import java.nio.ByteBuffer;
 import java.util.Arrays;
-=======
 import static com.google.common.base.Preconditions.checkArgument;
 import static com.google.common.base.Preconditions.checkNotNull;
 
-import java.nio.ByteBuffer;
-import java.util.Collection;
-import java.util.LinkedList;
->>>>>>> a041c21e
 import java.util.List;
 import java.util.Map;
 import java.util.UUID;
 
-<<<<<<< HEAD
 import static com.google.common.base.Preconditions.checkNotNull;
 import static com.google.common.base.Preconditions.checkState;
-=======
-import org.apache.hadoop.hbase.util.Bytes;
->>>>>>> a041c21e
 
-import com.google.common.collect.ImmutableMap;
-import com.nearinfinity.honeycomb.mysql.gen.ColumnType;
 import com.nearinfinity.honeycomb.util.Verify;
 
 /**
@@ -39,48 +27,15 @@
     private static final long INVERT_SIGN_MASK = 0x8000000000000000L;
     private long tableId;
     private long indexId;
-<<<<<<< HEAD
     private SortOrder order;
     private IndexSchema schema;
     private Map<String, ColumnSchema> columnSchemas;
-=======
-    private SortOrder sortOrder;
->>>>>>> a041c21e
     private Map<String, ByteBuffer> records;
     private UUID uuid;
 
     private IndexRowBuilder() {
     }
 
-<<<<<<< HEAD
-    public static IndexRowBuilder newBuilder(long tableId,
-                                             long indexId) {
-        IndexRowBuilder builder = new IndexRowBuilder();
-        builder.tableId = tableId;
-        builder.indexId = indexId;
-
-        return builder;
-    }
-
-    public IndexRowBuilder withSortOrder(SortOrder order) {
-        this.order = order;
-        return this;
-    }
-
-    public IndexRowBuilder withRecords(Map<String, ByteBuffer> records,
-                                       IndexSchema schema,
-                                       Map<String, ColumnSchema> columnSchemas) {
-        checkNotNull(schema, "Index schema must be set on IndexRowBuilder");
-        checkNotNull(columnSchemas, "Column schemas must be set on IndexRowBuilder");
-        this.records = records;
-        this.schema = schema;
-        this.columnSchemas = columnSchemas;
-        return this;
-    }
-
-    public IndexRowBuilder withUUID(UUID uuid) {
-        this.uuid = uuid;
-=======
     /**
      * Creates a builder with the specified table and index identifiers using {@link SortOrder#Ascending}
      * as the default sort order
@@ -89,13 +44,14 @@
      * @param indexId The valid index id used to identify the {@link IndexRow}
      * @return The current builder instance
      */
-    public static IndexRowBuilder newBuilder(final long tableId, final long indexId) {
-        Verify.isValidTableId(tableId);
-        checkArgument(indexId >= 0, "The index id is invalid");
-        final IndexRowBuilder builder = new IndexRowBuilder();
+    public static IndexRowBuilder newBuilder(long tableId,
+                                             long indexId) {
+        Verify.isValidId(tableId);
+        Verify.isValidId(indexId);
+        IndexRowBuilder builder = new IndexRowBuilder();
         builder.tableId = tableId;
         builder.indexId = indexId;
-        builder.sortOrder = SortOrder.Ascending;
+
         return builder;
     }
 
@@ -105,9 +61,21 @@
      * @param sortOrder The sort order to use during the build phase, not null
      * @return The current builder instance
      */
-    public IndexRowBuilder withSortOrder(final SortOrder sortOrder) {
-        checkNotNull(sortOrder);
-        this.sortOrder = sortOrder;
+    public IndexRowBuilder withSortOrder(SortOrder order) {
+        checkNotNull(order, "Order must not be null");
+        this.order = order;
+        return this;
+    }
+
+    public IndexRowBuilder withRecords(Map<String, ByteBuffer> records,
+                                       IndexSchema schema,
+                                       Map<String, ColumnSchema> columnSchemas) {
+        checkNotNull(records, "records must be set on IndexRowBuilder");
+        checkNotNull(schema, "Index schema must be set on IndexRowBuilder");
+        checkNotNull(columnSchemas, "Column schemas must be set on IndexRowBuilder");
+        this.records = records;
+        this.schema = schema;
+        this.columnSchemas = columnSchemas;
         return this;
     }
 
@@ -117,30 +85,9 @@
      * @param uuid The identifier to use during the build phase, not null
      * @return The current builder instance
      */
-    public IndexRowBuilder withUUID(final UUID uuid) {
-        checkNotNull(uuid);
+    public IndexRowBuilder withUUID(UUID uuid) {
+        checkNotNull(uuid, "UUID must not be null");
         this.uuid = uuid;
-        return this;
-    }
-
-    /**
-     * Adds the specified records and column metadata details to the builder
-     * instance being constructed
-     *
-     * @param records The records to associate with the index, not null
-     * @param columnTypes The column name to {@link ColumnType} mapping for the index, not null
-     * @param columnOrder The order of column names used for sorting the records. not null
-     * @return The current builder instance
-     */
-    public IndexRowBuilder withRecords(final Map<String, ByteBuffer> records,
-            final Map<String, ColumnType> columnTypes, final Collection<String> columnOrder) {
-        checkNotNull(records);
-        checkNotNull(columnTypes);
-        checkNotNull(columnOrder);
-        this.records = records;
-        this.columnTypes = columnTypes;
-        this.columnOrder = columnOrder;
->>>>>>> a041c21e
         return this;
     }
 
@@ -150,7 +97,6 @@
      * @return A new row instance constructed by the builder
      */
     public IndexRow build() {
-<<<<<<< HEAD
         checkState(order != null, "Sort order must be set on IndexRowBuilder.");
         List<byte[]> encodedRecords = Lists.newArrayList();
         if (this.records != null) {
@@ -181,61 +127,6 @@
             reversed[i] = (byte) (~value[i] & 0xFF);
         }
         return reversed;
-=======
-        List<byte[]> sortedRecords = null;
-        if (records != null) {
-            Map<String, byte[]> encodedRow = encodeRow(records, columnTypes);
-            if (sortOrder == SortOrder.Descending) {
-                encodedRow = reverseRowValues(encodedRow);
-            }
-
-            sortedRecords = getValuesInColumnOrder(encodedRow, columnOrder);
-        }
-
-        if (sortOrder == SortOrder.Ascending) {
-            return new AscIndexRow(tableId, indexId, sortedRecords, uuid);
-        }
-
-        return new DescIndexRow(tableId, indexId, sortedRecords, uuid);
-    }
-
-    private static List<byte[]> getValuesInColumnOrder(final Map<String, byte[]> records, final Collection<String> columns) {
-        final List<byte[]> sortedRecords = new LinkedList<byte[]>();
-        for (final String column : columns) {
-            sortedRecords.add(records.get(column));
-        }
-
-        return sortedRecords;
-    }
-
-    private static Map<String, byte[]> reverseRowValues(final Map<String, byte[]> row) {
-        final ImmutableMap.Builder<String, byte[]> result = ImmutableMap.builder();
-        for (final Map.Entry<String, byte[]> entry : row.entrySet()) {
-            result.put(entry.getKey(), reverseValue(entry.getValue()));
-        }
-
-        return result.build();
-    }
-
-    private static byte[] reverseValue(final byte[] value) {
-        final ByteBuffer buffer = ByteBuffer.allocate(value.length);
-
-        for (final byte aValue : value) {
-            buffer.put((byte) (~aValue));
-        }
-
-        return buffer.array();
-    }
-
-    private static Map<String, byte[]> encodeRow(final Map<String, ByteBuffer> rows, final Map<String, ColumnType> columnTypes) {
-        final ImmutableMap.Builder<String, byte[]> result = ImmutableMap.builder();
-        for (final Map.Entry<String, ByteBuffer> entry : rows.entrySet()) {
-            byte[] encodedValue = encodeValue(entry.getValue(), columnTypes.get(entry.getKey()));
-            result.put(entry.getKey(), encodedValue);
-        }
-
-        return result.build();
->>>>>>> a041c21e
     }
 
     private static byte[] encodeValue(final ByteBuffer value, final ColumnSchema columnSchema) {
@@ -277,17 +168,13 @@
 
         public DescIndexRow(final long tableId, final long indexId,
                             final List<byte[]> records, final UUID uuid) {
-            super(tableId, indexId, records, uuid, PREFIX, NOT_NULL_BYTES, NULL_BYTES);
-        }
-
-        @Override
-        public SortOrder getSortOrder() {
-            return SortOrder.Descending;
+            super(tableId, indexId, records, uuid, PREFIX, NOT_NULL_BYTES, NULL_BYTES, SortOrder.Descending);
         }
     }
 
     /**
-     * Representation of the rowkey associated with an index in ascending order for data row content
+     * Representation of the rowkey associated with an index in ascending order
+     * for data row content
      */
     private static class AscIndexRow extends IndexRow {
         private static final byte PREFIX = 0x07;
@@ -296,12 +183,7 @@
 
         public AscIndexRow(final long tableId, final long indexId,
                            final List<byte[]> records, final UUID uuid) {
-            super(tableId, indexId, records, uuid, PREFIX, NOT_NULL_BYTES, NULL_BYTES);
-        }
-
-        @Override
-        public SortOrder getSortOrder() {
-            return SortOrder.Ascending;
+            super(tableId, indexId, records, uuid, PREFIX, NOT_NULL_BYTES, NULL_BYTES, SortOrder.Ascending);
         }
     }
 }