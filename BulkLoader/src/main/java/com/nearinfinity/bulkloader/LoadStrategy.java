--- conflicted
+++ resolved
@@ -1,228 +1,5 @@
 package com.nearinfinity.bulkloader;
 
-<<<<<<< HEAD
-import com.nearinfinity.hbaseclient.HBaseClient;
-import org.apache.commons.logging.Log;
-import org.apache.commons.logging.LogFactory;
-import org.apache.hadoop.conf.Configuration;
-import org.apache.hadoop.fs.FileStatus;
-import org.apache.hadoop.fs.FileSystem;
-import org.apache.hadoop.fs.FileUtil;
-import org.apache.hadoop.fs.Path;
-import org.apache.hadoop.hbase.client.*;
-import org.apache.hadoop.hbase.io.ImmutableBytesWritable;
-import org.apache.hadoop.hbase.io.hfile.CacheConfig;
-import org.apache.hadoop.hbase.io.hfile.HFile;
-import org.apache.hadoop.hbase.mapreduce.HFileOutputFormat;
-import org.apache.hadoop.hbase.mapreduce.LoadIncrementalHFiles;
-import org.apache.hadoop.hbase.mapreduce.TableMapReduceUtil;
-import org.apache.hadoop.hbase.util.Bytes;
-import org.apache.hadoop.mapreduce.Job;
-import org.apache.hadoop.mapreduce.lib.input.FileInputFormat;
-import org.apache.hadoop.mapreduce.lib.input.TextInputFormat;
-import org.apache.hadoop.mapreduce.lib.output.FileOutputFormat;
-
-import java.io.IOException;
-import java.util.LinkedList;
-import java.util.List;
-
-import static java.lang.String.format;
-
-public class LoadStrategy {
-    private static final Log LOG = LogFactory.getLog(LoadStrategy.class);
-
-    private final Configuration conf;
-    private final Path outputDir, inputDir;
-    private final String hb_table;
-    private final HTable table;
-
-    public LoadStrategy(Configuration conf) throws IOException {
-        this.conf = conf;
-        outputDir = new Path(conf.get("output_path"));
-        inputDir = new Path(conf.get("input_path"));
-        hb_table = conf.get("hb_table");
-        table = new HTable(conf, hb_table);
-    }
-
-    public void load() throws Exception {
-        HBaseAdmin admin = new HBaseAdmin(conf);
-
-        HBaseAdminColumn.addDummyFamily(admin);
-
-        createSamplingJob();
-
-        createSplits(admin);
-
-        Job job = createBulkLoadJob();
-
-        deleteDummyData();
-
-        loadHFileStartKeys();
-
-        createSplits(admin);
-
-        loadHFiles(job);
-
-        deleteDummyData();
-
-        HBaseAdminColumn.deleteDummyFamily(admin);
-    }
-
-    private void loadHFileStartKeys() throws IOException {
-        List<Path> hfilePaths = new LinkedList<Path>();
-        FileSystem fs = outputDir.getFileSystem(conf);
-        FileStatus[] familyDirStatuses = fs.listStatus(outputDir);
-        for (FileStatus stat : familyDirStatuses) {
-            if (!stat.isDir()) {
-                LOG.warn("Skipping non-directory " + stat.getPath());
-                continue;
-            }
-            Path familyDir = stat.getPath();
-            // Skip _logs, etc
-            if (familyDir.getName().startsWith("_")) continue;
-            Path[] hfiles = FileUtil.stat2Paths(fs.listStatus(familyDir));
-            for (Path hfile : hfiles) {
-                if (hfile.getName().startsWith("_")) continue;
-                hfilePaths.add(hfile);
-            }
-        }
-
-        List<byte[]> rowKeys = new LinkedList<byte[]>();
-        for (Path hfile : hfilePaths) {
-            HFile.Reader reader = HFile.createReader(fs, hfile, new CacheConfig(conf));
-            try {
-                reader.loadFileInfo();
-                rowKeys.add(reader.getFirstRowKey());
-            } finally {
-                reader.close();
-            }
-        }
-
-        List<Put> putList = new LinkedList<Put>();
-        for (byte[] rowKey : rowKeys) {
-            Put put = new Put(rowKey).add(SamplingReducer.DUMMY_FAMILY, "spacer".getBytes(), new byte[0]);
-            putList.add(put);
-        }
-
-        table.setAutoFlush(false);
-        table.put(putList);
-        table.flushCommits();
-    }
-
-    private void createSamplingJob() throws IOException, ClassNotFoundException, InterruptedException {
-        LOG.info("Setting up the sampling job");
-
-        int columnCount = conf.getInt(SamplingPartitioner.COLUMN_COUNT, 3);
-        Job job = new Job(conf, "Sample data in " + inputDir.toString());
-        job.setJarByClass(SamplingMapper.class);
-
-        FileInputFormat.setInputPaths(job, inputDir);
-        job.setInputFormatClass(TextInputFormat.class);
-
-        job.setMapperClass(SamplingMapper.class);
-
-        job.setMapOutputKeyClass(ImmutableBytesWritable.class);
-        job.setMapOutputValueClass(Put.class);
-        FileOutputFormat.setOutputPath(job, outputDir);
-        job.setNumReduceTasks(2 * columnCount + 1);
-        TableMapReduceUtil.initTableReducerJob(hb_table, SamplingReducer.class, job, SamplingPartitioner.class);
-        printQuorum(job);
-        job.waitForCompletion(true);
-        deletePath(outputDir);
-    }
-
-    private Job createBulkLoadJob() throws Exception {
-        Job job = new Job(conf, "Import from file " + inputDir.toString() + " into table " + hb_table);
-
-        job.setJarByClass(BulkLoader.class);
-        FileInputFormat.setInputPaths(job, inputDir);
-        job.setInputFormatClass(TextInputFormat.class);
-
-        job.setMapperClass(BulkLoaderMapper.class);
-        job.setMapOutputKeyClass(ImmutableBytesWritable.class);
-        job.setMapOutputValueClass(Put.class);
-
-        FileOutputFormat.setOutputPath(job, outputDir);
-
-        HFileOutputFormat.configureIncrementalLoad(job, table);
-
-        printQuorum(job);
-        if (!job.waitForCompletion(true)) {
-            LOG.error("*** Bulk load job failed during run. Not loading data into HBase. ***");
-            System.exit(-1);
-        }
-
-        return job;
-    }
-
-    private void loadHFiles(Job job) throws Exception {
-        LoadIncrementalHFiles fileLoader = new LoadIncrementalHFiles(conf);
-        fileLoader.doBulkLoad(outputDir, table);
-        long count = job.getCounters().findCounter(BulkLoader.Counters.ROWS).getValue();
-        HBaseClient client = new HBaseClient(hb_table, conf.get("zk_quorum"));
-        client.incrementRowCount(conf.get("sql_table_name"), count);
-        deletePath(outputDir);
-    }
-
-    private void deleteDummyData() throws IOException {
-        ResultScanner splitScanner = table.getScanner("dummy".getBytes());
-        List<Delete> deleteList = new LinkedList<Delete>();
-        for (Result result : splitScanner) {
-            deleteList.add(new Delete(result.getRow()));
-        }
-
-        table.delete(deleteList);
-    }
-
-    private void createSplits(HBaseAdmin admin) throws IOException {
-        ResultScanner splitScanner = table.getScanner("dummy".getBytes());
-        List<byte[]> retrySplits = new LinkedList<byte[]>();
-        for (Result result : splitScanner) {
-            try {
-                admin.split(hb_table.getBytes(), result.getRow());
-            } catch (Exception e) {
-                retrySplits.add(result.getRow());
-                LOG.warn("Split " + Bytes.toStringBinary(result.getRow()) + " threw exception");
-            }
-        }
-
-        if (!retrySplits.isEmpty()) {
-            retryFailedSplits(admin, retrySplits);
-        }
-    }
-
-    private void retryFailedSplits(HBaseAdmin admin, List<byte[]> retrySplits) {
-        int retryCount = 3;
-        for (int x = 0; x < retrySplits.size(); x++) {
-            try {
-                LOG.info("Retrying split " + Bytes.toStringBinary(retrySplits.get(x)));
-                admin.split(hb_table.getBytes(), retrySplits.get(x));
-            } catch (Exception e) {
-                retryCount--;
-                if (retryCount == 0) {
-                    LOG.info(format("Skipping %s too many failed retries.", Bytes.toStringBinary(retrySplits.get(x))));
-                    retryCount = 3;
-                } else {
-                    x--;
-                    try {
-                        Thread.sleep(2000);
-                    } catch (InterruptedException ignored) {
-                    }
-                }
-            }
-        }
-    }
-
-    private void deletePath(Path path) throws IOException {
-        FileSystem fileSystem = FileSystem.get(conf);
-        fileSystem.delete(path, true);
-        fileSystem.close();
-    }
-
-    private static void printQuorum(Job job) {
-        LOG.info(format("*** Using quorum %s ***", job.getConfiguration().get("hbase.zookeeper.quorum")));
-    }
-=======
 /**
  * Created with IntelliJ IDEA.
  * User: showell
@@ -232,5 +9,4 @@
  */
 public interface LoadStrategy {
     void load() throws Exception;
->>>>>>> 28cd4062
 }