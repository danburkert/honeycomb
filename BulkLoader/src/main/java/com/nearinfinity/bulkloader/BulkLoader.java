package com.nearinfinity.bulkloader;

import com.nearinfinity.hbaseclient.*;
import org.apache.commons.logging.Log;
import org.apache.commons.logging.LogFactory;
import org.apache.hadoop.conf.Configuration;
import org.apache.hadoop.fs.Path;
import org.apache.hadoop.hbase.HBaseConfiguration;
import org.apache.hadoop.hbase.client.HTable;
import org.apache.hadoop.hbase.client.Put;
import org.apache.hadoop.hbase.io.ImmutableBytesWritable;
import org.apache.hadoop.hbase.mapreduce.*;
import org.apache.hadoop.io.LongWritable;
import org.apache.hadoop.io.Text;
import org.apache.hadoop.mapreduce.Job;
import org.apache.hadoop.mapreduce.Mapper;
import org.apache.hadoop.mapreduce.lib.input.FileInputFormat;
import org.apache.hadoop.mapreduce.lib.input.TextInputFormat;
import org.apache.hadoop.mapreduce.lib.output.FileOutputFormat;

import java.io.File;
import java.io.IOException;
import java.util.Map;
import java.util.TreeMap;
import java.util.Scanner;

public class BulkLoader {
    private static final Log LOG = LogFactory.getLog(com.nearinfinity.bulkloader.BulkLoader.class);

    public enum Counters { ROWS, FAILED_ROWS }

    static class BulkLoaderMapper
            extends Mapper<LongWritable, Text, ImmutableBytesWritable, Put> {

        private byte[] family = null;
        private TableInfo tableInfo = null;
        private String[] columnNames = null;
        private final ValueTransformer valueTransformer = new ValueTransformer();


        @Override
        protected void setup(Context context)
                throws IOException, InterruptedException {

            Configuration conf = context.getConfiguration();
            String zkQuorum = conf.get("zk_quorum");
            String sqlTableName = conf.get("sql_table_name");
            String hbaseTableName = conf.get("hb_table");

            HBaseClient client = new HBaseClient(hbaseTableName, zkQuorum);

            tableInfo = client.getTableInfo(sqlTableName);
            family = conf.get("hb_family").getBytes();
            columnNames = conf.get("my_columns").split(",");
        }

        @Override
        public void map(LongWritable offset, Text line, Context context) {
            try {
                String[] columnData = line.toString().split(",");

<<<<<<< HEAD
                if(column_data.length != column_names.length) {
                    throw new Exception("Row has wrong number of columns. Expected: " + column_names.length +
                    ", got: " + column_data.length + ". Line: " + line.toString());
=======
                if(columnData.length != columnNames.length) {
                    System.err.println("Row has wrong number of columns. Expected " +
                        columnNames.length + " got " + columnData.length + ". Line: " + line.toString());
                    context.setStatus("Row with wrong number of columns: see logs.");
                    context.getCounter(Counters.FAILED_ROWS).increment(1);
>>>>>>> 1377f662
                }

                Map<String, byte []> valueMap = new TreeMap<String, byte []>();

                String name;
                byte[] val;
                ColumnType t;
                for (int i = 0; i < columnData.length; i++) {
                    name = columnNames[i];
                    t = tableInfo.getColumnTypeByName(name);
                    val = ValueTransformer.transform(columnData[i], t);
                    valueMap.put(name, val);
                }

                java.util.List<Put> puts = PutListFactory.createPutList(valueMap, tableInfo);

                for (Put put : puts) {
                    context.write(new ImmutableBytesWritable(put.getRow()), put);
                }

                context.getCounter(Counters.ROWS).increment(1);
            } catch (Exception e) {
                System.err.println(e.getMessage());
                context.setStatus(e.getMessage() + ". See logs for details");
                context.getCounter(Counters.FAILED_ROWS).increment(1);

            }
        }
    }

    public static void main(String[] args) throws Exception {
        if (args.length < 4) {
            System.err.println("Usage: com.nearinfinity.bulkloader.BulkLoader <input path> <output_path> <MySQL table name>" +
                    " <comma seperated MySQL column names>");
            System.exit(-1);
        }

        //Read config options from adapter.conf
        Scanner confFile = new Scanner(new File("/etc/mysql/adapter.conf"));
        Map<String, String> params = new TreeMap<String, String>();
        while (confFile.hasNextLine()) {
            Scanner line = new Scanner(confFile.nextLine());
            params.put(line.next(), line.next());
        }

        String inputPath = args[0];
        String outputPath = args[1];
        String sqlTableName = args[2];
        String columnNames = args[3];

        String hbaseTableName = params.get("hbase_table_name");
        String hbaseFamilyName = params.get("hbase_family");
        String zkQuorum = params.get("zk_quorum");

        Configuration conf = HBaseConfiguration.create();

        conf.set("hb_family", hbaseFamilyName);
        conf.set("hb_table", hbaseTableName);
        conf.set("sql_table_name", sqlTableName);
        conf.set("zk_quorum", zkQuorum);
        conf.set("my_columns", columnNames);

        HTable table = new HTable(conf, hbaseTableName);
        Job job = new Job(conf, "Import from file " + inputPath + " into table " + hbaseTableName);

        job.setJarByClass(BulkLoader.class);
        FileInputFormat.setInputPaths(job, new Path(inputPath));
        job.setInputFormatClass(TextInputFormat.class);

        job.setMapperClass(BulkLoaderMapper.class);
        job.setMapOutputKeyClass(ImmutableBytesWritable.class);
        job.setMapOutputValueClass(Put.class);

        job.setReducerClass(PutSortReducer.class);
        FileOutputFormat.setOutputPath(job, new Path(outputPath));

        HFileOutputFormat.configureIncrementalLoad(job, table);

//        job.setJarByClass(com.nearinfinity.bulkloader.BulkLoader.class);
//        job.setMapperClass(BulkLoaderMapper.class);
//        job.setOutputFormatClass(TableOutputFormat.class);
//        job.getConfiguration().set(TableOutputFormat.OUTPUT_TABLE, hbaseTableName);
//        job.setOutputKeyClass(ImmutableBytesWritable.class);
//        job.setOutputValueClass(Put.class);
//        job.setNumReduceTasks(0);
//        FileInputFormat.addInputPath(job, new Path(inputPath));

        if (job.waitForCompletion(true)) {
            LoadIncrementalHFiles fileLoader = new LoadIncrementalHFiles(conf);
            fileLoader.doBulkLoad(new Path(outputPath), table);
        }
  }
}<|MERGE_RESOLUTION|>--- conflicted
+++ resolved
@@ -59,17 +59,11 @@
             try {
                 String[] columnData = line.toString().split(",");
 
-<<<<<<< HEAD
-                if(column_data.length != column_names.length) {
-                    throw new Exception("Row has wrong number of columns. Expected: " + column_names.length +
-                    ", got: " + column_data.length + ". Line: " + line.toString());
-=======
                 if(columnData.length != columnNames.length) {
                     System.err.println("Row has wrong number of columns. Expected " +
                         columnNames.length + " got " + columnData.length + ". Line: " + line.toString());
                     context.setStatus("Row with wrong number of columns: see logs.");
                     context.getCounter(Counters.FAILED_ROWS).increment(1);
->>>>>>> 1377f662
                 }
 
                 Map<String, byte []> valueMap = new TreeMap<String, byte []>();
