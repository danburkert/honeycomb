package com.nearinfinity.bulkloader;

import au.com.bytecode.opencsv.CSVReader;
import com.google.common.base.Joiner;
import com.google.common.base.Optional;
import com.google.common.collect.Lists;
import com.google.gson.JsonSyntaxException;
import com.nearinfinity.hbaseclient.ColumnMetadata;
import com.nearinfinity.hbaseclient.HBaseClient;
import com.nearinfinity.hbaseclient.PutListFactory;
import com.nearinfinity.hbaseclient.TableInfo;
import org.apache.commons.logging.Log;
import org.apache.commons.logging.LogFactory;
import org.apache.hadoop.conf.Configuration;
import org.apache.hadoop.conf.Configured;
import org.apache.hadoop.fs.ContentSummary;
import org.apache.hadoop.fs.FileSystem;
import org.apache.hadoop.fs.Path;
import org.apache.hadoop.hbase.HBaseConfiguration;
import org.apache.hadoop.hbase.client.Put;
import org.apache.hadoop.io.Text;
import org.apache.hadoop.util.Tool;
import org.apache.hadoop.util.ToolRunner;

import java.io.File;
import java.io.FileNotFoundException;
import java.io.IOException;
import java.io.StringReader;
import java.text.ParseException;
import java.util.*;

import static java.text.MessageFormat.format;

public class BulkLoader extends Configured implements Tool {
    private static final Log LOG = LogFactory.getLog(BulkLoader.class);

    public static final String TableInfoPath = "table_info";

    public enum Counters {ROWS, FAILED_ROWS}

    public static void main(String[] args) throws Exception {
        int exitCode = ToolRunner.run(new BulkLoader(), args);
        System.exit(exitCode);
    }

<<<<<<< HEAD
    public static List<Put> createPuts(Text line, TableInfo tableInfo, String[] columnNames,
                                       List<List<String>> indexColumns)
            throws IOException, ParseException {
=======
    public static List<Put> createPuts(Text line, TableInfo tableInfo, String[] columnNames, List<List<String>> indexColumns) throws IOException {
>>>>>>> e448520c
        CSVReader reader = new CSVReader(new StringReader(line.toString()));
        String[] columnData = reader.readNext();

        if (columnData.length != columnNames.length) {
<<<<<<< HEAD
            throw new IllegalStateException(format("Row has wrong number of columns. Expected %d got %d. Line: %s",
                    columnNames.length, columnData.length, line.toString()));
=======
            throw new IllegalStateException(format("Row has wrong number of columns. Expected {0} got {1}. Line: {2}", columnNames.length, columnData.length, line.toString()));
>>>>>>> e448520c
        }

        Map<String, byte[]> valueMap = new TreeMap<String, byte[]>();

        String name;
        ColumnMetadata meta;
        for (int i = 0; i < columnData.length; i++) {
            name = columnNames[i];
            meta = tableInfo.getColumnMetadata(name);
            try {
                byte[] value = ValueParser.parse(columnData[i], meta);
                if (value != null) {
                    valueMap.put(name, value);
                } else if (!meta.isNullable()) {
                    throw new IllegalStateException(format("No value provided for non-nullable column {0}", name));
                }
            } catch (NumberFormatException e) {
                String format = format("Number format error. Column: {0} Value: {1}", name, columnData[i]);
                LOG.error(format);
                throw new RuntimeException(format, e);
            } catch (ParseException e) {
                String format = format("Parse exception for column {0}", name);
                LOG.error(format);
                throw new RuntimeException(format, e);
            }
        }

        return PutListFactory.createDataInsertPutList(valueMap, tableInfo, indexColumns);
    }

    private static TableInfo getTableInfo(Configuration conf) throws IOException {
        String zkQuorum = conf.get("zk_quorum");
        String sqlTableName = conf.get("sql_table_name");
        String hbaseTableName = conf.get("hb_table");

        HBaseClient client = new HBaseClient(hbaseTableName, zkQuorum);

        return client.getTableInfo(sqlTableName);
    }

    public static TableInfo extractTableInfo(Configuration conf) throws IOException {
        TableInfo info = new TableInfo("Dummy", 0);
        final String data = conf.get(TableInfoPath);
        try {
            info.read(data);
        } catch (JsonSyntaxException e) {
            LOG.error(format("JSON {0} is not valid.", data));
            throw e;
        }
        return info;
    }

    public static Configuration updateConf(Configuration argConf, Map<String, String> params, String[] args) throws IOException {
        Configuration conf = HBaseConfiguration.create();
        merge(conf, argConf);

        updateConfiguration(conf, args, params);
        return conf;
    }

    private static void merge(Configuration destConf, Configuration srcConf) {
        for (Map.Entry<String, String> e : srcConf) {
            destConf.set(e.getKey(), e.getValue());
        }
    }

    @Override
    public int run(String[] args) throws Exception {
<<<<<<< HEAD
        if (args.length != 3) {
            System.err.println("Usage: com.nearinfinity.bulkloader.BulkLoader [generic arguments]" +
                    " <input path> <MySQL table name> <comma separated MySQL column names>");
            return -1;
=======
        if (args.length < 3) {
            System.err.println("Usage: com.nearinfinity.bulkloader.BulkLoader [generic arguments] <input path> <MySQL table name> <SQL table columns in order>");
            return 1;
>>>>>>> e448520c
        }

        Map<String, String> params = readConfigOptions();

        Configuration argConf = getConf();
        Configuration conf = updateConf(argConf, params, args);

        LoadStrategy loadStrategy = new LoadStrategy(conf);
        loadStrategy.load();

        return 0;
    }

    private static void setupTableInfo(Configuration conf) throws IOException {
        TableInfo info = getTableInfo(conf);
        conf.set(TableInfoPath, info.write());
    }

    private static void updateConfiguration(Configuration conf, String[] args, Map<String, String> params)
            throws IOException {
        String inputPath = args[0];
        String sqlTable = args[1];

        conf.setIfUnset("sql_table_name", sqlTable);
        conf.setIfUnset("hb_family", params.get("hbase_family"));
        conf.setIfUnset("zk_quorum", params.get("zk_quorum"));
        if ("localhost".equalsIgnoreCase(conf.get("hbase.zookeeper.quorum"))) {
            conf.set("hbase.zookeeper.quorum", params.get("zk_quorum"));
        } else {
            conf.setIfUnset("hbase.zookeeper.quorum", params.get("zk_quorum"));
        }
        conf.setIfUnset("hb_table", params.get("hbase_table_name"));
        conf.setIfUnset("output_path", "bulk_loader_output_" + System.currentTimeMillis() + ".tmp");
        conf.setIfUnset("input_path", inputPath);
        int columnCount = setupColumns(conf, args, sqlTable);

        SamplingPartitioner.setColumnCount(conf, columnCount);
        updateDataInfo(conf, inputPath);
        setupTableInfo(conf);
    }

    private static int setupColumns(Configuration conf, String[] args, String sqlTable) throws IOException {
        TableInfo info = getTableInfo(conf);
        Set<String> columnNames = info.getColumnNames();
        List<String> columns = Lists.newLinkedList();
        boolean failEarly = false;
        for (int x = 2; x < args.length; x++) {
            String arg = args[x];
            if (!columnNames.contains(arg)) {
                LOG.error(format("Column {0} is not part of table {1}", arg, sqlTable));
                failEarly = true;
                continue;
            }
            columns.add(arg);
        }

        if (failEarly) {
            System.exit(1);
        }
        String columnsString = Joiner.on(",").join(columns);
        LOG.info(format("Columns: {0}", columnsString));
        int columnCount = columns.size();
        conf.setIfUnset("my_columns", columnsString);
        return columnCount;
    }

    private static void updateDataInfo(Configuration conf, String inputPath) throws IOException {
        FileSystem fileSystem = FileSystem.get(conf);
        ContentSummary summary = fileSystem.getContentSummary(new Path(inputPath));
        long dataLength = summary.getLength();
        fileSystem.close();
        conf.setLong("data_size", dataLength);

        long hfileSize = SamplingReducer._1GB;
        long hfilesExpected = calculateExpectedHFileCount(dataLength, hfileSize);

        conf.setLong("hbase.hregion.max.filesize", hfileSize);

<<<<<<< HEAD
        LOG.info(format("HBase HFile size %s", conf.get("hbase.hregion.max.filesize")));
        LOG.info(format("Size of data to load %d", dataLength));
        LOG.info(format("*** Expected number hfiles created: %d per reducer/%d total. ***",
                hfilesExpected, hfilesExpected * 3));
=======
        LOG.info(format("HBase HFile size {0}", conf.get("hbase.hregion.max.filesize")));
        LOG.info(format("Size of data to load {0}", dataLength));
        LOG.info(format("*** Expected number hfiles created: {0} per reducer/{1} total. ***", hfilesExpected, hfilesExpected * 3));
>>>>>>> e448520c

        conf.setLong("hfiles_expected", hfilesExpected);
        long sampleSize = Math.round(dataLength * 0.30);
        double samplePercent = sampleSize / (float) dataLength;
        conf.setIfUnset("sample_size", Long.toString(sampleSize));
        conf.set("sample_percent", Double.toString(samplePercent));

        LOG.info(format("Sample size {0}, Data size {1}, Sample Percent {2}", sampleSize, dataLength, samplePercent));
    }

    public static long calculateExpectedHFileCount(long dataSize, long hfileSize) {
        long expandedSize = 62 * dataSize;
        if (hfileSize > expandedSize) {
            return 1;
        }

        long expectedHFiles = expandedSize / hfileSize;
        long hfilesPerPartition = expectedHFiles / 3;
        return 10 * Math.max(hfilesPerPartition, 1);
    }

    private static Map<String, String> readConfigOptions() throws FileNotFoundException {
        //Read config options from adapter.conf
        Scanner confFile = new Scanner(new File("/etc/mysql/adapter.conf"));
        Map<String, String> params = new TreeMap<String, String>();
        while (confFile.hasNextLine()) {
            Scanner line = new Scanner(confFile.nextLine());
            params.put(line.next(), line.next());
        }
        return params;
    }
}<|MERGE_RESOLUTION|>--- conflicted
+++ resolved
@@ -43,23 +43,12 @@
         System.exit(exitCode);
     }
 
-<<<<<<< HEAD
-    public static List<Put> createPuts(Text line, TableInfo tableInfo, String[] columnNames,
-                                       List<List<String>> indexColumns)
-            throws IOException, ParseException {
-=======
     public static List<Put> createPuts(Text line, TableInfo tableInfo, String[] columnNames, List<List<String>> indexColumns) throws IOException {
->>>>>>> e448520c
         CSVReader reader = new CSVReader(new StringReader(line.toString()));
         String[] columnData = reader.readNext();
 
         if (columnData.length != columnNames.length) {
-<<<<<<< HEAD
-            throw new IllegalStateException(format("Row has wrong number of columns. Expected %d got %d. Line: %s",
-                    columnNames.length, columnData.length, line.toString()));
-=======
             throw new IllegalStateException(format("Row has wrong number of columns. Expected {0} got {1}. Line: {2}", columnNames.length, columnData.length, line.toString()));
->>>>>>> e448520c
         }
 
         Map<String, byte[]> valueMap = new TreeMap<String, byte[]>();
@@ -128,16 +117,9 @@
 
     @Override
     public int run(String[] args) throws Exception {
-<<<<<<< HEAD
-        if (args.length != 3) {
-            System.err.println("Usage: com.nearinfinity.bulkloader.BulkLoader [generic arguments]" +
-                    " <input path> <MySQL table name> <comma separated MySQL column names>");
-            return -1;
-=======
         if (args.length < 3) {
             System.err.println("Usage: com.nearinfinity.bulkloader.BulkLoader [generic arguments] <input path> <MySQL table name> <SQL table columns in order>");
             return 1;
->>>>>>> e448520c
         }
 
         Map<String, String> params = readConfigOptions();
@@ -216,16 +198,9 @@
 
         conf.setLong("hbase.hregion.max.filesize", hfileSize);
 
-<<<<<<< HEAD
-        LOG.info(format("HBase HFile size %s", conf.get("hbase.hregion.max.filesize")));
-        LOG.info(format("Size of data to load %d", dataLength));
-        LOG.info(format("*** Expected number hfiles created: %d per reducer/%d total. ***",
-                hfilesExpected, hfilesExpected * 3));
-=======
         LOG.info(format("HBase HFile size {0}", conf.get("hbase.hregion.max.filesize")));
         LOG.info(format("Size of data to load {0}", dataLength));
         LOG.info(format("*** Expected number hfiles created: {0} per reducer/{1} total. ***", hfilesExpected, hfilesExpected * 3));
->>>>>>> e448520c
 
         conf.setLong("hfiles_expected", hfilesExpected);
         long sampleSize = Math.round(dataLength * 0.30);
