/*
 * Copyright (C) 2013 Near Infinity Corporation
 *
 * This file is part of Honeycomb Storage Engine.
 *
 * Honeycomb Storage Engine is free software: you can redistribute it and/or modify
 * it under the terms of the GNU General Public License as published by
 * the Free Software Foundation, either version 2 of the License, or
 * (at your option) any later version.
 *
 * Honeycomb Storage Engine is distributed in the hope that it will be useful,
 * but WITHOUT ANY WARRANTY; without even the implied warranty of
 * MERCHANTABILITY or FITNESS FOR A PARTICULAR PURPOSE.  See the
 * GNU General Public License for more details.
 *
 * You should have received a copy of the GNU General Public License
 * along with Honeycomb Storage Engine.  If not, see <http://www.gnu.org/licenses/>.
 */


#ifdef USE_PRAGMA_IMPLEMENTATION
#pragma implementation        // gcc: Class implementation
#endif

#include "HoneycombHandler.h"
#include "HoneycombShare.h"
#include "Macros.h"
#include "JNISetup.h"
#include "JNICache.h"
#include "Java.h"
#include <cstdlib>
#include <jni.h>

static const char* const DEFAULT_LOG_PATH = "/var/log/mysql/honeycomb-c.log";

static JavaVM* jvm;
static JNICache* cache;
static HASH honeycomb_open_tables;
static handlerton *honeycomb_hton;
static mysql_mutex_t honeycomb_mutex;
static jobject handler_proxy_factory = NULL;
static char* honeycomb_configuration_path = NULL;

static uchar* honeycomb_get_key(HoneycombShare *share, size_t *length,
    my_bool not_used __attribute__((unused)))
{
  *length = share->table_path_length;
  return (uchar*) share->path_to_table;
}

#ifdef HAVE_PSI_INTERFACE
static PSI_mutex_key ex_key_mutex_honeycomb, ex_key_mutex_honeycomb_SHARE_mutex;

static PSI_mutex_info all_honeycomb_mutexes[]=
{
  { &ex_key_mutex_honeycomb, "honeycomb", PSI_FLAG_GLOBAL},
  { &ex_key_mutex_honeycomb_SHARE_mutex, "honeycomb_SHARE::mutex", 0}
};

static void init_honeycomb_psi_keys()
{
  const char* category= "honeycomb";
  int count;

  if (PSI_server == NULL)
    return;

  count= array_elements(all_honeycomb_mutexes);
  PSI_server->register_mutex(category, all_honeycomb_mutexes, count);
}
#endif

static jobject handler_factory(JNIEnv* env)
{
  jobject handler_proxy_local = env->CallObjectMethod(handler_proxy_factory,
      cache->handler_proxy_factory().createHandlerProxy);
  check_exceptions(env, cache, "HoneycombHandlerton::handler_factory");
  jobject handler_proxy = env->NewGlobalRef(handler_proxy_local);
  NULL_CHECK_ABORT(handler_proxy, "Out of Memory while creating global ref to HandlerProxy");
  env->DeleteLocalRef(handler_proxy_local);

  return handler_proxy;
}

static bool try_setup()
{
  Logging::setup_logging(DEFAULT_LOG_PATH);

  if (!try_initialize_jvm(&jvm, &handler_proxy_factory))
  {
    Logging::fatal("Error during JVM initialization");

    return false;
  } else {
    Logging::info("Initialized JVM");
  }

  cache = new JNICache(jvm);
  if (cache->has_error())
  {
    Logging::fatal("Error creating JNI cache");

    delete cache;
    return false;
  } else {
    Logging::info("Created JNI cache");
  }

  return true;
}

static handler* honeycomb_create_handler(handlerton *hton, TABLE_SHARE *table_share,
    MEM_ROOT *mem_root)
{
  JNIEnv* env;
  attach_thread(jvm, &env);
  jobject handler_proxy = handler_factory(env);
  detach_thread(jvm);

  return new (mem_root) HoneycombHandler(hton, table_share, &honeycomb_mutex,
      &honeycomb_open_tables, jvm, cache, handler_proxy);
}

static int honeycomb_init_func(void *p)
{
  DBUG_ENTER("honeycomb_init_func");

  if (!try_setup())
  {
    perror("Logging setup failed.");
    DBUG_RETURN(1);
  }

#ifdef HAVE_PSI_INTERFACE
  init_honeycomb_psi_keys();
#endif

  honeycomb_hton = (handlerton *)p;
  mysql_mutex_init(ex_key_mutex_honeycomb, &honeycomb_mutex, MY_MUTEX_INIT_FAST);

  (void) my_hash_init(&honeycomb_open_tables,system_charset_info,32,0,0,
      (my_hash_get_key) honeycomb_get_key,0,0);

  honeycomb_hton->state = SHOW_OPTION_YES;
  honeycomb_hton->create = honeycomb_create_handler;
  honeycomb_hton->flags = HTON_TEMPORARY_NOT_SUPPORTED;
<<<<<<< HEAD
  honeycomb_hton->alter_table_flags = honeycomb_alter_table_flags;

=======
>>>>>>> 4d449181
  DBUG_RETURN(0);
}

static int honeycomb_done_func(void *p)
{
  int error = 0;
  DBUG_ENTER("honeycomb_done_func");

  if (honeycomb_open_tables.records)
  {
    error= 1;
  }

  delete cache;
  Logging::close_logging();
  my_hash_free(&honeycomb_open_tables);
  mysql_mutex_destroy(&honeycomb_mutex);

  DBUG_RETURN(error);
}


struct st_mysql_storage_engine honeycomb_storage_engine=
{
  MYSQL_HANDLERTON_INTERFACE_VERSION
};

static MYSQL_SYSVAR_STR(configuration_path, honeycomb_configuration_path,
    PLUGIN_VAR_READONLY|PLUGIN_VAR_RQCMDARG, "The path to the directory containing honeycomb.xml", NULL, NULL, NULL);

// System variables are formed by prepending the storage engine name on the front
// e.g. to set configuration_path use --honeycomb_configuration_path=<Some path>
static struct st_mysql_sys_var* honeycomb_system_variables[] = {
  MYSQL_SYSVAR(configuration_path),
  NULL
};

mysql_declare_plugin(honeycomb)
{
  MYSQL_STORAGE_ENGINE_PLUGIN,
    &honeycomb_storage_engine,
    "Honeycomb",
    "Near Infinity Corporation",
    "HBase storage engine",
    PLUGIN_LICENSE_GPL,
    honeycomb_init_func,        /* Plugin Init */
    honeycomb_done_func,        /* Plugin Deinit */
    0x0002                      /* 0.2 */,
    NULL,                       /* status variables */
    honeycomb_system_variables, /* system variables */
    NULL,                       /* config options */
    NULL,                       /* flags */
}
mysql_declare_plugin_end;<|MERGE_RESOLUTION|>--- conflicted
+++ resolved
@@ -144,11 +144,7 @@
   honeycomb_hton->state = SHOW_OPTION_YES;
   honeycomb_hton->create = honeycomb_create_handler;
   honeycomb_hton->flags = HTON_TEMPORARY_NOT_SUPPORTED;
-<<<<<<< HEAD
-  honeycomb_hton->alter_table_flags = honeycomb_alter_table_flags;
-
-=======
->>>>>>> 4d449181
+
   DBUG_RETURN(0);
 }
 
