package com.nearinfinity.honeycomb.mysql;

import com.google.common.collect.Lists;
import com.nearinfinity.honeycomb.hbaseclient.Constants;
import com.nearinfinity.honeycomb.mysql.gen.ColumnSchema;
import com.nearinfinity.honeycomb.mysql.gen.ColumnType;
import com.nearinfinity.honeycomb.mysql.gen.IndexSchema;
import com.nearinfinity.honeycomb.mysql.gen.TableSchema;
import org.xml.sax.SAXException;

import javax.xml.parsers.ParserConfigurationException;
import java.io.IOException;
import java.util.HashMap;

import static org.fest.assertions.Assertions.assertThat;

public class HandleProxyIntegrationTest {
    private static final String tableName = "db/test";
    private static HandlerProxyFactory factory;

    public static void suiteSetup() throws IOException, SAXException, ParserConfigurationException {
        factory = Bootstrap.startup();
    }

    public static void testSuccessfulRename() throws Exception {
        final String newTableName = "db2/test2";
        TableSchema schema = getTableSchema();

<<<<<<< HEAD
        proxy.createTable(tableName, Constants.HBASE_TABLESPACE, Util.serializeTableSchema(schema), 0);
        proxy.openTable(tableName, Constants.HBASE_TABLESPACE);
        proxy.renameTable(newTableName);
        assertThat(newTableName).isEqualTo(proxy.getTableName());
        proxy.closeTable();
        proxy.dropTable(newTableName, Constants.HBASE_TABLESPACE);
    }

    public static void testSuccessfulAlter() throws Exception {
        System.out.println("Testing alter");
        HandlerProxy proxy = factory.createHandlerProxy();
        TableSchema schema = getTableSchema();

        proxy.createTable(tableName, Constants.HBASE_TABLESPACE, Util.serializeTableSchema(schema), 0);
        proxy.openTable(tableName, Constants.HBASE_TABLESPACE);
        schema.getColumns().put("c3", new ColumnSchema(ColumnType.LONG, false, false, 8, 0, 0));
        proxy.alterTable(Util.serializeTableSchema(schema));
        proxy.closeTable();
        proxy.dropTable(tableName, Constants.HBASE_TABLESPACE);
=======
        testProxy("Testing rename", schema, new Action() {
            @Override
            public void execute(HandlerProxy proxy) throws Exception {
                proxy.renameTable(newTableName);
                assertThat(newTableName).isEqualTo(proxy.getTableName());
            }
        });
    }

    public static void testSuccessfulAlter() throws Exception {
        final TableSchema schema = getTableSchema();
        testProxy("Testing alter", schema, new Action() {
            @Override
            public void execute(HandlerProxy proxy) throws Exception {
                schema.getColumns().put("c3", new ColumnSchema(ColumnType.LONG, false, false, 8, 0, 0));
                proxy.alterTable(Util.serializeTableSchema(schema));
            }
        });
>>>>>>> 9ce4786d
    }

    public static void testGetAutoIncrement() throws Exception {
        TableSchema schema = getTableSchema();
        schema.getColumns().put("c1", new ColumnSchema(ColumnType.LONG, true, true, 8, 0, 0));
<<<<<<< HEAD
        proxy.createTable(tableName, Constants.HBASE_TABLESPACE, Util.serializeTableSchema(schema), 1);
        proxy.openTable(tableName, Constants.HBASE_TABLESPACE);
        long autoIncValue = proxy.getAutoIncValue();
        assertThat(autoIncValue).isEqualTo(1);
        proxy.closeTable();
        proxy.dropTable(tableName, Constants.HBASE_TABLESPACE);
=======
        testProxy("Testing auto increment", schema, new Action() {
            @Override
            public void execute(HandlerProxy proxy) throws Exception {
                long autoIncValue = proxy.getAutoIncValue();
                assertThat(autoIncValue).isEqualTo(1);

            }
        });
>>>>>>> 9ce4786d
    }

    public static void testIncrementAutoIncrement() throws Exception {
        TableSchema schema = getTableSchema();
        schema.getColumns().put("c1", new ColumnSchema(ColumnType.LONG, true, true, 8, 0, 0));
        testProxy("Testing increment auto increment", schema, new Action() {
            @Override
            public void execute(HandlerProxy proxy) throws Exception {
                long autoIncValue = proxy.incrementAutoIncrementValue(1);
                assertThat(autoIncValue).isEqualTo(2).isEqualTo(proxy.getAutoIncValue());
            }
        });
    }

    public static void testTruncateAutoInc() throws Exception {
        TableSchema schema = getTableSchema();
        schema.getColumns().put("c1", new ColumnSchema(ColumnType.LONG, true, true, 8, 0, 0));
        testProxy("Testing truncate auto increment", schema, new Action() {
            @Override
            public void execute(HandlerProxy proxy) throws Exception {
                proxy.truncateAutoIncrement();
                assertThat(proxy.getAutoIncValue()).isEqualTo(0);
            }
        });
    }

    public static void testGetRowCount() throws Exception {
        testProxy("Testing get row count", new Action() {
            @Override
            public void execute(HandlerProxy proxy) throws Exception {
                proxy.incrementRowCount(2);
                assertThat(proxy.getRowCount()).isEqualTo(2);
            }
        });
    }

    public static void testTruncateRowCount() throws Exception {
        testProxy("Testing truncate row count", new Action() {
            @Override
            public void execute(HandlerProxy proxy) throws Exception {
                proxy.incrementRowCount(5);
                proxy.truncateRowCount();
                assertThat(proxy.getRowCount()).isEqualTo(0);
            }
        });
    }

    private static void testProxy(String message, Action test) throws Exception {
        testProxy(message, getTableSchema(), test);
    }

    private static void testProxy(String message, TableSchema schema, Action test) throws Exception {
        System.out.println(message);
        HandlerProxy proxy = factory.createHandlerProxy();
        proxy.createTable(tableName, Constants.HBASE_TABLESPACE, Util.serializeTableSchema(schema), 1);
        proxy.openTable(tableName, Constants.HBASE_TABLESPACE);
<<<<<<< HEAD
        long autoIncValue = proxy.incrementAutoIncrementValue(1);
        assertThat(autoIncValue).isEqualTo(2).isEqualTo(proxy.getAutoIncValue());
        proxy.closeTable();
        proxy.dropTable(tableName, Constants.HBASE_TABLESPACE);
=======
        test.execute(proxy);
        proxy.dropTable();
>>>>>>> 9ce4786d
    }

    private static TableSchema getTableSchema() {
        HashMap<String, ColumnSchema> columns = new HashMap<String, ColumnSchema>();
        HashMap<String, IndexSchema> indices = new HashMap<String, IndexSchema>();
        columns.put("c1", new ColumnSchema(ColumnType.LONG, true, false, 8, 0, 0));
        columns.put("c2", new ColumnSchema(ColumnType.LONG, true, false, 8, 0, 0));
        indices.put("i1", new IndexSchema(Lists.newArrayList("c1"), false));

        return new TableSchema(columns, indices);
    }

    public static void main(String[] args) throws Exception {
        try {
            suiteSetup();
            testSuccessfulRename();
            testSuccessfulAlter();
            testGetAutoIncrement();
            testIncrementAutoIncrement();
            testTruncateAutoInc();
            testGetRowCount();
            testTruncateRowCount();
        } catch (Exception e) {
            e.printStackTrace();
            System.exit(1);
        }
    }

    private interface Action {
        public void execute(HandlerProxy proxy) throws Exception;
    }
}<|MERGE_RESOLUTION|>--- conflicted
+++ resolved
@@ -26,27 +26,6 @@
         final String newTableName = "db2/test2";
         TableSchema schema = getTableSchema();
 
-<<<<<<< HEAD
-        proxy.createTable(tableName, Constants.HBASE_TABLESPACE, Util.serializeTableSchema(schema), 0);
-        proxy.openTable(tableName, Constants.HBASE_TABLESPACE);
-        proxy.renameTable(newTableName);
-        assertThat(newTableName).isEqualTo(proxy.getTableName());
-        proxy.closeTable();
-        proxy.dropTable(newTableName, Constants.HBASE_TABLESPACE);
-    }
-
-    public static void testSuccessfulAlter() throws Exception {
-        System.out.println("Testing alter");
-        HandlerProxy proxy = factory.createHandlerProxy();
-        TableSchema schema = getTableSchema();
-
-        proxy.createTable(tableName, Constants.HBASE_TABLESPACE, Util.serializeTableSchema(schema), 0);
-        proxy.openTable(tableName, Constants.HBASE_TABLESPACE);
-        schema.getColumns().put("c3", new ColumnSchema(ColumnType.LONG, false, false, 8, 0, 0));
-        proxy.alterTable(Util.serializeTableSchema(schema));
-        proxy.closeTable();
-        proxy.dropTable(tableName, Constants.HBASE_TABLESPACE);
-=======
         testProxy("Testing rename", schema, new Action() {
             @Override
             public void execute(HandlerProxy proxy) throws Exception {
@@ -65,20 +44,11 @@
                 proxy.alterTable(Util.serializeTableSchema(schema));
             }
         });
->>>>>>> 9ce4786d
     }
 
     public static void testGetAutoIncrement() throws Exception {
         TableSchema schema = getTableSchema();
         schema.getColumns().put("c1", new ColumnSchema(ColumnType.LONG, true, true, 8, 0, 0));
-<<<<<<< HEAD
-        proxy.createTable(tableName, Constants.HBASE_TABLESPACE, Util.serializeTableSchema(schema), 1);
-        proxy.openTable(tableName, Constants.HBASE_TABLESPACE);
-        long autoIncValue = proxy.getAutoIncValue();
-        assertThat(autoIncValue).isEqualTo(1);
-        proxy.closeTable();
-        proxy.dropTable(tableName, Constants.HBASE_TABLESPACE);
-=======
         testProxy("Testing auto increment", schema, new Action() {
             @Override
             public void execute(HandlerProxy proxy) throws Exception {
@@ -87,7 +57,6 @@
 
             }
         });
->>>>>>> 9ce4786d
     }
 
     public static void testIncrementAutoIncrement() throws Exception {
@@ -144,15 +113,9 @@
         HandlerProxy proxy = factory.createHandlerProxy();
         proxy.createTable(tableName, Constants.HBASE_TABLESPACE, Util.serializeTableSchema(schema), 1);
         proxy.openTable(tableName, Constants.HBASE_TABLESPACE);
-<<<<<<< HEAD
-        long autoIncValue = proxy.incrementAutoIncrementValue(1);
-        assertThat(autoIncValue).isEqualTo(2).isEqualTo(proxy.getAutoIncValue());
+        test.execute(proxy);
         proxy.closeTable();
         proxy.dropTable(tableName, Constants.HBASE_TABLESPACE);
-=======
-        test.execute(proxy);
-        proxy.dropTable();
->>>>>>> 9ce4786d
     }
 
     private static TableSchema getTableSchema() {
