--- conflicted
+++ resolved
@@ -6,20 +6,10 @@
 public class ColumnSchemaFactory {
 
     public static ColumnSchema createColumnSchema(ColumnType type, boolean isNullable, boolean isAutoIncrement, int maxLength, int scale, int precision) {
-<<<<<<< HEAD
-        AvroColumnSchema avroColumnSchema = new AvroColumnSchema(type, isNullable, isAutoIncrement, maxLength, scale, precision);
-        return new ColumnSchema("default", avroColumnSchema);
-    }
-
-    public static ColumnSchema createColumnSchema(ColumnType type, boolean isNullable, boolean isAutoIncrement, int maxLength, int scale, int precision, String columnName) {
-        AvroColumnSchema avroColumnSchema = new AvroColumnSchema(type, isNullable, isAutoIncrement, maxLength, scale, precision);
-        return new ColumnSchema(columnName, avroColumnSchema);
-=======
         return new ColumnSchema(type, isNullable, isAutoIncrement, maxLength, scale, precision, "default");
     }
 
     public static ColumnSchema createColumnSchema(ColumnType type, boolean isNullable, boolean isAutoIncrement, int maxLength, int scale, int precision, String columnName) {
         return new ColumnSchema(type, isNullable, isAutoIncrement, maxLength, scale, precision, columnName);
->>>>>>> cf8db57c
     }
 }