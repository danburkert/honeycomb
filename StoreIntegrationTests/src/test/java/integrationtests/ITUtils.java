package integrationtests;

import com.google.common.collect.ImmutableMap;
import com.google.common.collect.Maps;
import com.google.common.primitives.Longs;
import com.nearinfinity.honeycomb.config.Constants;
import com.nearinfinity.honeycomb.mysql.HandlerProxy;
import com.nearinfinity.honeycomb.mysql.HandlerProxyFactory;
import com.nearinfinity.honeycomb.mysql.QueryKey;
import com.nearinfinity.honeycomb.mysql.Row;
import com.nearinfinity.honeycomb.mysql.gen.QueryType;
import com.nearinfinity.honeycomb.mysql.schema.IndexSchema;
import com.nearinfinity.honeycomb.mysql.schema.TableSchema;
import com.nearinfinity.honeycomb.util.Verify;

import java.nio.ByteBuffer;
import java.util.HashMap;
import java.util.Map;
import java.util.UUID;
import java.util.concurrent.CountDownLatch;
import java.util.concurrent.ExecutorService;
import java.util.concurrent.Executors;

import static com.google.common.base.Preconditions.*;
import static org.hamcrest.core.IsEqual.equalTo;
import static org.hamcrest.core.IsNot.not;
import static org.junit.Assert.*;

/**
 * Integration Test utility methods
 */
public class ITUtils {
    /**
<<<<<<< HEAD
=======
     * Generates a new {@link com.nearinfinity.honeycomb.mysql.schema.TableSchema} with columns and indexes
     *
     * @return The created schema
     */
    public static TableSchema getTableSchema() {
        final List<ColumnSchema> columns = Lists.newArrayList();
        final List<IndexSchema> indices = Lists.newArrayList();

        // Add nullable, non-autoincrementing columns
        columns.add(ColumnSchema.builder(TestConstants.COLUMN1, ColumnType.LONG).build());
        columns.add(ColumnSchema.builder(TestConstants.COLUMN2, ColumnType.LONG).build());

        // Add non-unique index on one column
        indices.add(new IndexSchema(TestConstants.INDEX1, Lists.newArrayList(TestConstants.COLUMN1), false));

        // Add non-unique compound index on (c1, c2)
        indices.add(new IndexSchema(TestConstants.INDEX2, Lists.newArrayList(TestConstants.COLUMN1, TestConstants.COLUMN2), false));

        // Add unique index on one column
        indices.add(new IndexSchema(TestConstants.INDEX3, Lists.newArrayList(TestConstants.COLUMN1), true));

        return new TableSchema(columns, indices);
    }

    /**
>>>>>>> 33e8cec7
     * Encodes the provided value as a {@link ByteBuffer}
     *
     * @param value The value to encode
     * @return The buffer representing the provided value
     */
    public static ByteBuffer encodeValue(final long value) {
        return ByteBuffer.wrap(Longs.toByteArray(value));
    }

    /**
     * Asserts that the rows returned from a table scan performed by the proxy are different
     *
     * @param proxy    The proxy to use for invoking a scan, not null
     * @param rowCount The valid number of rows expected to be returned from the scan
     */
    public static void assertReceivingDifferentRows(final HandlerProxy proxy,
                                                    final int rowCount) {
        checkNotNull(proxy);
        verifyRowCount(rowCount);

        proxy.startTableScan();
        assertDifferentRows(proxy, rowCount);
        proxy.endScan();
    }

    /**
     * Asserts that the rows returned from an index scan performed by the proxy are different
     *
     * @param proxy    The proxy to use for invoking a scan, not null
     * @param key      The index used to run an index scan, not null
     * @param rowCount The valid number of rows expected to be returned from the scan
     */
    public static void assertReceivingDifferentRows(final HandlerProxy proxy,
                                                    final QueryKey key,
                                                    final int rowCount) {
        checkNotNull(proxy);
        checkNotNull(key);
        verifyRowCount(rowCount);

        proxy.startIndexScan(key.serialize());
        assertDifferentRows(proxy, rowCount);
        proxy.endScan();
    }

    /**
     * Inserts the number of specified rows with a random {@link UUID}
     *
     * @param proxy
     * @param rowCount
     * @param keyColumnValue
     * @see #insertData(HandlerProxy, int, long, UUID)
     */
    public static void insertData(final HandlerProxy proxy, final int rowCount, final long keyColumnValue) {
        insertData(proxy, rowCount, keyColumnValue, UUID.randomUUID());
    }

    /**
     * Inserts the number of specified rows with each row containing a column,
     * {@link TestConstants#COLUMN1}, with the value provided and another column,
     * {@link TestConstants#COLUMN2}, with an arbitrary value
     *
     * @param proxy          The proxy to use for invoking a scan, not null
     * @param rowCount       The valid number of rows expected to be returned from the scan
     * @param keyColumnValue The value stored in the first column, which is intended to be indexed
     * @param uuid           The unique identifier to associate with each row inserted, not null
     */
    public static void insertData(final HandlerProxy proxy, final int rowCount,
                                  final long keyColumnValue, final UUID uuid) {
        checkNotNull(proxy);
        verifyRowCount(rowCount);
        checkNotNull(uuid);

        final Map<String, ByteBuffer> map = Maps.newHashMap();
        map.put(TestConstants.COLUMN1, encodeValue(keyColumnValue));

        for (int x = 0; x < rowCount; x++) {
            map.put(TestConstants.COLUMN2, encodeValue(x));
            final Row row = new Row(map, uuid);
            proxy.insertRow(row.serialize());
        }

        proxy.flush();
    }

    /**
     * Inserts the number of specified rows with each row containing the column,
     * {@link TestConstants#COLUMN2}, with an arbitrary value and random {@link UUID}.
     *
     * @param proxy
     * @param rows
     * @see #insertNullData(HandlerProxy, int, String)
     */
    public static void insertNullData(HandlerProxy proxy, int rows) {
        insertNullData(proxy, rows, TestConstants.COLUMN2);
    }

    /**
     * Inserts the number of specified rows with each row containing the provided
     * column name with an arbitrary value and random {@link UUID}.  The rows created
     * do not use columns used for indexing such as {@link TestConstants#COLUMN1} and
     * {@link TestConstants#COLUMN2}
     *
     * @param proxy      The proxy to use for invoking a scan, not null
     * @param rowCount   The valid number of rows expected to be returned from the scan
     * @param columnName The column name to associated with the inserted row, not null or empty
     */
    public static void insertNullData(final HandlerProxy proxy, final int rowCount, final String columnName) {
        checkNotNull(proxy);
        verifyRowCount(rowCount);
        Verify.isNotNullOrEmpty(columnName);

        final Map<String, ByteBuffer> map = Maps.newHashMap();

        for (int x = 0; x < rowCount; x++) {
            map.put(columnName, encodeValue(x));
            final Row row = new Row(map, UUID.randomUUID());
            proxy.insertRow(row.serialize());
        }

        proxy.flush();
    }

    /**
     * Creates an index on {@link TestConstants#COLUMN1} for the provided value
     * with the index name of {@link TestConstants#INDEX1}
     *
     * @param keyValue  The value stored in the indexed column
     * @param queryType The query type that this index will be used for
     * @return The constructed index with the provided details
     */
    public static QueryKey createKey(final int keyValue, final QueryType queryType) {
        HashMap<String, ByteBuffer> keys = Maps.newHashMap();
        keys.put(TestConstants.COLUMN1, encodeValue(keyValue));
        return new QueryKey(TestConstants.INDEX1, queryType, keys);
    }

    public static Row createRow(final int columnValue) {
        final Map<String, ByteBuffer> map = Maps.newHashMap();
        map.put(TestConstants.COLUMN1, encodeValue(columnValue));
        return new Row(map, UUID.randomUUID());
    }

    private static void assertDifferentRows(final HandlerProxy proxy, final int rowCount) {
        byte[] previous = null;

        for (int x = 0; x < rowCount; x++) {
            final byte[] current = proxy.getNextRow();
            assertNotNull(current);
            assertThat(current, not(equalTo(previous)));
            previous = current;
        }

        assertNull(proxy.getNextRow());
    }

    private static void verifyRowCount(final long rowCount) {
        checkArgument(rowCount >= 0, "The provided row count is invalid");
    }

    /**
     * Check that the table open on the proxy has the expected number of data rows
     * and index rows on each index (checks both ascending and descending
     * directions).  Note: this could be very slow for big tables.
     * @param proxy HandlerProxy with table already open
     * @param schema TableSchema of open table
     * @param expectedRowCount Expected number of rows
     */
    public static void assertRowCount(final HandlerProxy proxy,
                                      final TableSchema schema,
                                      final long expectedRowCount) {
        checkState(proxy.getTableName() != null, "Proxy must have an open table.");
        checkNotNull(schema);
        verifyRowCount(expectedRowCount);

        proxy.startTableScan();
        assertResultCount(proxy, expectedRowCount);
        proxy.endScan();

        QueryKey queryKey;
        for(IndexSchema indexSchema : schema.getIndices()) {
            queryKey = new QueryKey(indexSchema.getIndexName(),
                    QueryType.INDEX_FIRST, ImmutableMap.<String, ByteBuffer>of());
            proxy.startIndexScan(queryKey.serialize());
            assertResultCount(proxy, expectedRowCount);
            proxy.endScan();

            queryKey = new QueryKey(indexSchema.getIndexName(),
                    QueryType.INDEX_LAST, ImmutableMap.<String, ByteBuffer>of());
            proxy.startIndexScan(queryKey.serialize());
            assertResultCount(proxy, expectedRowCount);
            proxy.endScan();
        }
    }

    /**
     * Checks that the open scan on the proxy has the expected number of results.
     * @param proxy
     * @param expectedResultCount
     */
    private static void assertResultCount(final HandlerProxy proxy,
                                          final long expectedResultCount) {
        long actualResultCount = 0;
        while(proxy.getNextRow() != null) {
            actualResultCount++;
        }
        assertEquals(expectedResultCount, actualResultCount);
    }

    /**
     * Start concurrency number of actions concurrently and at the same time.  This
     * method ensures that the actions are started at the same time, and they are
     * not being blocked in a thread pool.  Obviously, this uses concurrency
     * number of threads simultaneously so use caution as thread starvation
     * deadlock can occur with high concurrency levels.
     *
     * @param concurrency Number of handler proxies to run the action against, concurrently
     * @param setup Action to be run on each proxy before starting concurrent actions
     * @param action Action to be run concurrently and in sync with other proxies
     * @param factory HandlerProxyFactory to supply proxies to be run concurrently
     * @throws InterruptedException
     */
    public static void startProxyActionConcurrently(int concurrency,
                                                    final ProxyRunnable setup,
                                                    final ProxyRunnable action,
                                                    final ProxyRunnable cleanup,
                                                    final HandlerProxyFactory factory)
            throws InterruptedException{
        final ExecutorService executor = Executors.newCachedThreadPool();
        final CountDownLatch ready = new CountDownLatch(concurrency);
        final CountDownLatch start = new CountDownLatch(1);
        final CountDownLatch done = new CountDownLatch(concurrency);

        for (int i = 0; i < concurrency; i++) {
            executor.execute(new Runnable() {
                @Override
                public void run() {
                    HandlerProxy proxy = factory.createHandlerProxy();
                    setup.run(proxy);
                    ready.countDown();
                    try {
                        start.await();
                        action.run(proxy);
                    } catch (InterruptedException e) {
                        System.out.println("Interuppted");
                        Thread.currentThread().interrupt();
                    }
                    cleanup.run(proxy);
                    done.countDown();
                }
            });
        }
        ready.await();
        start.countDown();
        done.await();
    }

    public static ProxyRunnable openTable = new ITUtils.ProxyRunnable() {
        @Override
        public void run(HandlerProxy proxy) {
            proxy.openTable(TestConstants.TABLE_NAME, Constants.HBASE_TABLESPACE);
        }
    };

    public static ITUtils.ProxyRunnable closeTable = new ITUtils.ProxyRunnable() {
        @Override
        public void run(HandlerProxy proxy) {
            proxy.closeTable();
        }
    };

    /**
     * Basically Runnable, but run takes a HandlerProxy which the action
     * may use.
     */
    public interface ProxyRunnable {
        public void run(HandlerProxy proxy);
    }
}<|MERGE_RESOLUTION|>--- conflicted
+++ resolved
@@ -3,7 +3,6 @@
 import com.google.common.collect.ImmutableMap;
 import com.google.common.collect.Maps;
 import com.google.common.primitives.Longs;
-import com.nearinfinity.honeycomb.config.Constants;
 import com.nearinfinity.honeycomb.mysql.HandlerProxy;
 import com.nearinfinity.honeycomb.mysql.HandlerProxyFactory;
 import com.nearinfinity.honeycomb.mysql.QueryKey;
@@ -31,34 +30,6 @@
  */
 public class ITUtils {
     /**
-<<<<<<< HEAD
-=======
-     * Generates a new {@link com.nearinfinity.honeycomb.mysql.schema.TableSchema} with columns and indexes
-     *
-     * @return The created schema
-     */
-    public static TableSchema getTableSchema() {
-        final List<ColumnSchema> columns = Lists.newArrayList();
-        final List<IndexSchema> indices = Lists.newArrayList();
-
-        // Add nullable, non-autoincrementing columns
-        columns.add(ColumnSchema.builder(TestConstants.COLUMN1, ColumnType.LONG).build());
-        columns.add(ColumnSchema.builder(TestConstants.COLUMN2, ColumnType.LONG).build());
-
-        // Add non-unique index on one column
-        indices.add(new IndexSchema(TestConstants.INDEX1, Lists.newArrayList(TestConstants.COLUMN1), false));
-
-        // Add non-unique compound index on (c1, c2)
-        indices.add(new IndexSchema(TestConstants.INDEX2, Lists.newArrayList(TestConstants.COLUMN1, TestConstants.COLUMN2), false));
-
-        // Add unique index on one column
-        indices.add(new IndexSchema(TestConstants.INDEX3, Lists.newArrayList(TestConstants.COLUMN1), true));
-
-        return new TableSchema(columns, indices);
-    }
-
-    /**
->>>>>>> 33e8cec7
      * Encodes the provided value as a {@link ByteBuffer}
      *
      * @param value The value to encode
@@ -318,7 +289,7 @@
     public static ProxyRunnable openTable = new ITUtils.ProxyRunnable() {
         @Override
         public void run(HandlerProxy proxy) {
-            proxy.openTable(TestConstants.TABLE_NAME, Constants.HBASE_TABLESPACE);
+            proxy.openTable(TestConstants.TABLE_NAME);
         }
     };
 
