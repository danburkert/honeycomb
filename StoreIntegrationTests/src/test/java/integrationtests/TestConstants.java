--- conflicted
+++ resolved
@@ -1,6 +1,5 @@
 package integrationtests;
 
-<<<<<<< HEAD
 import com.google.common.collect.ImmutableList;
 import com.google.common.collect.Lists;
 import com.nearinfinity.honeycomb.mysql.gen.ColumnType;
@@ -8,10 +7,7 @@
 import com.nearinfinity.honeycomb.mysql.schema.IndexSchema;
 import com.nearinfinity.honeycomb.mysql.schema.TableSchema;
 
-public class TestConstants {
-=======
 public final class TestConstants {
->>>>>>> 33e8cec7
     public static final String COLUMN1 = "c1";
     public static final String COLUMN2 = "c2";
     public static final String INDEX3 = "i3";
