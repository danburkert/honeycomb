--- conflicted
+++ resolved
@@ -26,13 +26,10 @@
                 end_scan,
                 add_index,
                 drop_index,
-<<<<<<< HEAD
                 index_contains_duplicate,
-                insert_row;
-=======
+                insert_row,
                 start_table_scan,
                 get_row;
->>>>>>> 0098303a
     };
     struct HBaseAdapter
     {
