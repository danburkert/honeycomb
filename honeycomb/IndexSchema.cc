#include "IndexSchema.h"
#include "AvroUtil.h"
#include <stdio.h>

const char IS_UNIQUE[] = "isUnique";

IndexSchema::IndexSchema()
{
  if (avro_schema_from_json_literal(INDEX_SCHEMA, &index_schema_schema))
  {
    printf("Unable to create IndexSchema schema.  Exiting.\n");
    abort();
  };
  avro_value_iface_t* rc_class = avro_generic_class_from_schema(index_schema_schema);
  if (avro_generic_value_new(rc_class, &index_schema))
  {
    printf("Unable to create IndexSchema.  Exiting.\n");
    abort();
  }
  avro_value_iface_decref(rc_class);
}

IndexSchema::~IndexSchema()
{
  avro_value_decref(&index_schema);
  avro_schema_decref(index_schema_schema);
}

<<<<<<< HEAD
=======
/**
 * @brief Resets the IndexSchema to a fresh state. Resetting an existing
 * IndexSchema is much faster than creating a new one.
 * @return Error code
 */
>>>>>>> 8742f41d
int IndexSchema::reset()
{
  return avro_value_reset(&index_schema);
}

bool IndexSchema::equals( const IndexSchema& other)
{
  avro_value_t other_index_schema = other.index_schema;
  return avro_value_equal(&index_schema, &other_index_schema);
};

int IndexSchema::serialize(const char** buf, size_t* len)
{
  return serialize_object(&index_schema, buf, len);
};

int IndexSchema::deserialize(const char* buf, int64_t len)
{
  return deserialize_object(&index_schema, buf, len);
}

bool IndexSchema::get_is_unique() {
  int is_unique;
  avro_value_t avro_bool;
  avro_value_get_by_name(&index_schema, IS_UNIQUE, &avro_bool, NULL);
  avro_value_get_boolean(&avro_bool, (int*) &is_unique);
  return is_unique;
}

int IndexSchema::set_is_unique(bool is_unique) {
  int ret = 0;
  avro_value_t avro_bool;
  ret |= avro_value_get_by_name(&index_schema, IS_UNIQUE, &avro_bool, NULL);
  ret |= avro_value_set_boolean(&avro_bool, (int) is_unique);
  return ret;
}

/**
 * Return the number of columns in the index schema.
 */
size_t IndexSchema::size() {
  size_t size;
  avro_value_t column_list;
  avro_value_get_by_name(&index_schema, "columns", &column_list, NULL);
  avro_value_get_size(&column_list, &size);
  return size;
}

/**
 * Return the nth column of the index.
 */
const char* IndexSchema::get_column(size_t n) {
  const char* column;
  avro_value_t column_list;
  avro_value_t column_value;
  avro_value_get_by_name(&index_schema, "columns", &column_list, NULL);
  avro_value_get_by_index(&column_list, n, &column_value, NULL);
  avro_value_get_string(&column_value, &column, NULL);
  return column;
}

/**
 * Add a column to the index.
 */
int IndexSchema::add_column(const char* column_name)
{
  int ret = 0;
  avro_value_t column;
  avro_value_t column_list;
  ret |= avro_value_get_by_name(&index_schema, "columns", &column_list, NULL);
  ret |= avro_value_append(&column_list, &column, NULL);
  ret |= avro_value_set_string(&column, column_name);
  return ret;
}

avro_value_t* IndexSchema::get_avro_value()
{
  return &index_schema;
};

int IndexSchema::set_avro_value(avro_value_t* value)
{
  return avro_value_copy(&index_schema, value);
};<|MERGE_RESOLUTION|>--- conflicted
+++ resolved
@@ -26,14 +26,11 @@
   avro_schema_decref(index_schema_schema);
 }
 
-<<<<<<< HEAD
-=======
 /**
  * @brief Resets the IndexSchema to a fresh state. Resetting an existing
  * IndexSchema is much faster than creating a new one.
  * @return Error code
  */
->>>>>>> 8742f41d
 int IndexSchema::reset()
 {
   return avro_value_reset(&index_schema);
