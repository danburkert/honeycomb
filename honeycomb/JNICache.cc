--- conflicted
+++ resolved
@@ -12,7 +12,6 @@
   // (dburkert:) I do not recommend editing this section without javap -s,
   // editor macros, and tabular.vim
 
-<<<<<<< HEAD
   handler_proxy_.clazz            = get_class_ref(env, HONEYCOMB "mysql/HandlerProxy");
   handler_proxy_.create_table     = get_method_id(env, handler_proxy_.clazz, "createTable", "(Ljava/lang/String;Ljava/lang/String;[BJ)V");
   handler_proxy_.drop_table       = get_method_id(env, handler_proxy_.clazz, "dropTable", "(Ljava/lang/String;Ljava/lang/String;)V");
@@ -22,20 +21,9 @@
   handler_proxy_.get_row_count    = get_method_id(env, handler_proxy_.clazz, "getRowCount", "()J");
   handler_proxy_.start_index_scan = get_method_id(env, handler_proxy_.clazz, "startIndexScan", "([B)V");
   handler_proxy_.get_next_row     = get_method_id(env, handler_proxy_.clazz, "getNextRow", "()[B");
-
-  HoneycombException     = get_class_ref(env, HONEYCOMB "HoneycombException");
-=======
-  handler_proxy_.clazz              = get_class_ref(env, HONEYCOMB "mysql/HandlerProxy");
-  handler_proxy_.create_table       = get_method_id(env, handler_proxy_.clazz, "createTable", "(Ljava/lang/String;Ljava/lang/String;[BJ)V");
-  handler_proxy_.drop_table         = get_method_id(env, handler_proxy_.clazz, "dropTable", "(Ljava/lang/String;Ljava/lang/String;)V");
-  handler_proxy_.rename_table       = get_method_id(env, handler_proxy_.clazz, "renameTable", "(Ljava/lang/String;Ljava/lang/String;Ljava/lang/String;)V");
-  handler_proxy_.open_table         = get_method_id(env, handler_proxy_.clazz, "openTable", "(Ljava/lang/String;Ljava/lang/String;)V");
-  handler_proxy_.close_table        = get_method_id(env, handler_proxy_.clazz, "closeTable", "()V");
-  handler_proxy_.get_row_count      = get_method_id(env, handler_proxy_.clazz, "getRowCount", "()J");
   handler_proxy_.flush              = get_method_id(env, handler_proxy_.clazz, "flush", "()V");
   handler_proxy_.get_auto_inc_value = get_method_id(env, handler_proxy_.clazz, "getAutoIncValue", "()J");
 
->>>>>>> 9f54c923
   TableExistsException   = get_class_ref(env, HONEYCOMB "TableExistsException");
   TableNotFoundException = get_class_ref(env, HONEYCOMB "TableNotFoundException");
   RowNotFoundException   = get_class_ref(env, HONEYCOMB "RowNotFoundException");
