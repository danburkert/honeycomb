#include "JNICache.h"
#include "JNISetup.h"
#include "JavaFrame.h"
#include "Logging.h"
#include "Macros.h"
JNICache::JNICache(JavaVM* jvm) : jvm(jvm)
{
  JNIEnv* env;
  jint attach_result = attach_thread(jvm, env);
  CHECK_JNI_ABORT(attach_result, "JNICache: Failure while attaching thread to JVM.");

  // (dburkert:) I do not recommend editing this section without javap -s,
  // editor macros, and tabular.vim

<<<<<<< HEAD
  handler_proxy_.clazz                    = get_class_ref(env, HONEYCOMB "mysql/HandlerProxy");
  handler_proxy_.create_table             = get_method_id(env, handler_proxy_.clazz, "createTable", "(Ljava/lang/String;Ljava/lang/String;[BJ)V");
  handler_proxy_.drop_table               = get_method_id(env, handler_proxy_.clazz, "dropTable", "(Ljava/lang/String;Ljava/lang/String;)V");
  handler_proxy_.rename_table             = get_method_id(env, handler_proxy_.clazz, "renameTable", "(Ljava/lang/String;Ljava/lang/String;Ljava/lang/String;)V");
  handler_proxy_.open_table               = get_method_id(env, handler_proxy_.clazz, "openTable", "(Ljava/lang/String;Ljava/lang/String;)V");
  handler_proxy_.close_table              = get_method_id(env, handler_proxy_.clazz, "closeTable", "()V");
  handler_proxy_.get_row_count            = get_method_id(env, handler_proxy_.clazz, "getRowCount", "()J");
  handler_proxy_.start_index_scan         = get_method_id(env, handler_proxy_.clazz, "startIndexScan", "([B)V");
  handler_proxy_.end_index_scan           = get_method_id(env, handler_proxy_.clazz, "endIndexScan", "()V");
  handler_proxy_.get_next_row             = get_method_id(env, handler_proxy_.clazz, "getNextRow", "()[B");
  handler_proxy_.flush                    = get_method_id(env, handler_proxy_.clazz, "flush", "()V");
  handler_proxy_.get_auto_inc_value       = get_method_id(env, handler_proxy_.clazz, "getAutoIncValue", "()J");
  handler_proxy_.add_index                = get_method_id(env, handler_proxy_.clazz, "addIndex", "(Ljava/lang/String;[B)V");
  handler_proxy_.drop_index               = get_method_id(env, handler_proxy_.clazz, "dropIndex", "(Ljava/lang/String;)V");
  handler_proxy_.index_contains_duplicate = get_method_id(env, handler_proxy_.clazz, "indexContainsDuplicate", "(Ljava/lang/String;[B)Z");
  handler_proxy_.insert_row               = get_method_id(env, handler_proxy_.clazz, "insertRow", "([B)V");
=======
  handler_proxy_.clazz              = get_class_ref(env, HONEYCOMB "mysql/HandlerProxy");
  handler_proxy_.create_table       = get_method_id(env, handler_proxy_.clazz, "createTable", "(Ljava/lang/String;Ljava/lang/String;[BJ)V");
  handler_proxy_.drop_table         = get_method_id(env, handler_proxy_.clazz, "dropTable", "(Ljava/lang/String;Ljava/lang/String;)V");
  handler_proxy_.rename_table       = get_method_id(env, handler_proxy_.clazz, "renameTable", "(Ljava/lang/String;Ljava/lang/String;Ljava/lang/String;)V");
  handler_proxy_.open_table         = get_method_id(env, handler_proxy_.clazz, "openTable", "(Ljava/lang/String;Ljava/lang/String;)V");
  handler_proxy_.close_table        = get_method_id(env, handler_proxy_.clazz, "closeTable", "()V");
  handler_proxy_.get_row_count      = get_method_id(env, handler_proxy_.clazz, "getRowCount", "()J");
  handler_proxy_.get_row            = get_method_id(env, handler_proxy_.clazz, "getRow", "([B)[B");
  handler_proxy_.start_index_scan   = get_method_id(env, handler_proxy_.clazz, "startIndexScan", "([B)V");
  handler_proxy_.start_table_scan   = get_method_id(env, handler_proxy_.clazz, "startTableScan", "()V");
  handler_proxy_.end_scan           = get_method_id(env, handler_proxy_.clazz, "endScan", "()V");
  handler_proxy_.get_next_row       = get_method_id(env, handler_proxy_.clazz, "getNextRow", "()[B");
  handler_proxy_.flush              = get_method_id(env, handler_proxy_.clazz, "flush", "()V");
  handler_proxy_.get_auto_inc_value = get_method_id(env, handler_proxy_.clazz, "getAutoIncValue", "()J");
  handler_proxy_.add_index          = get_method_id(env, handler_proxy_.clazz, "addIndex", "(Ljava/lang/String;[B)V");
  handler_proxy_.drop_index         = get_method_id(env, handler_proxy_.clazz, "dropIndex", "(Ljava/lang/String;)V");
>>>>>>> 0098303a

  TableExistsException   = get_class_ref(env, HONEYCOMB "TableExistsException");
  TableNotFoundException = get_class_ref(env, HONEYCOMB "TableNotFoundException");
  RowNotFoundException   = get_class_ref(env, HONEYCOMB "RowNotFoundException");
  StoreNotFoundException = get_class_ref(env, HONEYCOMB "StoreNotFoundException");
  RuntimeIOException   = get_class_ref(env, HONEYCOMB "RuntimeIOException");

  hbase_adapter_.clazz                        = get_class_ref(env, MYSQLENGINE "HBaseAdapter");
  hbase_adapter_.initialize                   = get_static_method_id(env, hbase_adapter_.clazz, "initialize", "()V");
  hbase_adapter_.alter_autoincrement_value    = get_static_method_id(env, hbase_adapter_.clazz, "alterAutoincrementValue", "(Ljava/lang/String;Ljava/lang/String;JZ)Z");
  hbase_adapter_.start_write                  = get_static_method_id(env, hbase_adapter_.clazz, "startWrite", "()J");
  hbase_adapter_.end_write                    = get_static_method_id(env, hbase_adapter_.clazz, "endWrite", "(J)V");
  hbase_adapter_.start_scan                   = get_static_method_id(env, hbase_adapter_.clazz, "startScan", "(Ljava/lang/String;Z)J");
  hbase_adapter_.next_row                     = get_static_method_id(env, hbase_adapter_.clazz, "nextRow", "(J)[B");
  hbase_adapter_.end_scan                     = get_static_method_id(env, hbase_adapter_.clazz, "endScan", "(J)V");
  hbase_adapter_.write_row                    = get_static_method_id(env, hbase_adapter_.clazz, "writeRow", "(JLjava/lang/String;Ljava/util/Map;)Z");
  hbase_adapter_.update_row                   = get_static_method_id(env, hbase_adapter_.clazz, "updateRow", "(J[BLjava/util/List;Ljava/lang/String;Ljava/util/Map;)V");
  hbase_adapter_.delete_row                   = get_static_method_id(env, hbase_adapter_.clazz, "deleteRow", "(Ljava/lang/String;[B)Z");
  hbase_adapter_.delete_all_rows              = get_static_method_id(env, hbase_adapter_.clazz, "deleteAllRows", "(Ljava/lang/String;)I");
  hbase_adapter_.get_row                      = get_static_method_id(env, hbase_adapter_.clazz, "getRow", "(J[B)[B");
  hbase_adapter_.start_index_scan             = get_static_method_id(env, hbase_adapter_.clazz, "startIndexScan", "(Ljava/lang/String;Ljava/lang/String;)J");
  hbase_adapter_.find_duplicate_key           = get_static_method_id(env, hbase_adapter_.clazz, "findDuplicateKey", "(Ljava/lang/String;Ljava/util/Map;)Ljava/lang/String;");
  hbase_adapter_.find_duplicate_key_list      = get_static_method_id(env, hbase_adapter_.clazz, "findDuplicateKey", "(Ljava/lang/String;Ljava/util/Map;Ljava/util/List;)Ljava/lang/String;");
  hbase_adapter_.find_duplicate_value         = get_static_method_id(env, hbase_adapter_.clazz, "findDuplicateValue", "(Ljava/lang/String;Ljava/lang/String;)[B");
  hbase_adapter_.get_next_autoincrement_value = get_static_method_id(env, hbase_adapter_.clazz, "getNextAutoincrementValue", "(Ljava/lang/String;Ljava/lang/String;)J");
  hbase_adapter_.index_read                   = get_static_method_id(env, hbase_adapter_.clazz, "indexRead", "(JLjava/util/List;Lcom/nearinfinity/honeycomb/mysqlengine/IndexReadType;)[B");
  hbase_adapter_.next_index_row               = get_static_method_id(env, hbase_adapter_.clazz, "nextIndexRow", "(J)[B");
  hbase_adapter_.increment_row_count          = get_static_method_id(env, hbase_adapter_.clazz, "incrementRowCount", "(Ljava/lang/String;J)V");
  hbase_adapter_.set_row_count                = get_static_method_id(env, hbase_adapter_.clazz, "setRowCount", "(Ljava/lang/String;J)V");
  hbase_adapter_.is_nullable                  = get_static_method_id(env, hbase_adapter_.clazz, "isNullable", "(Ljava/lang/String;Ljava/lang/String;)Z");

  index_read_type_.clazz            = get_class_ref(env, MYSQLENGINE "IndexReadType");
  index_read_type_.READ_KEY_EXACT   = get_static_field_id(env, index_read_type_.clazz, "HA_READ_KEY_EXACT", "L" MYSQLENGINE "IndexReadType;");
  index_read_type_.READ_AFTER_KEY   = get_static_field_id(env, index_read_type_.clazz, "HA_READ_AFTER_KEY", "L" MYSQLENGINE "IndexReadType;");
  index_read_type_.READ_KEY_OR_NEXT = get_static_field_id(env, index_read_type_.clazz, "HA_READ_KEY_OR_NEXT", "L" MYSQLENGINE "IndexReadType;");
  index_read_type_.READ_KEY_OR_PREV = get_static_field_id(env, index_read_type_.clazz, "HA_READ_KEY_OR_PREV", "L" MYSQLENGINE "IndexReadType;");
  index_read_type_.READ_BEFORE_KEY  = get_static_field_id(env, index_read_type_.clazz, "HA_READ_BEFORE_KEY", "L" MYSQLENGINE "IndexReadType;");
  index_read_type_.INDEX_FIRST      = get_static_field_id(env, index_read_type_.clazz, "INDEX_FIRST", "L" MYSQLENGINE "IndexReadType;");
  index_read_type_.INDEX_LAST       = get_static_field_id(env, index_read_type_.clazz, "INDEX_LAST", "L" MYSQLENGINE "IndexReadType;");
  index_read_type_.INDEX_NULL       = get_static_field_id(env, index_read_type_.clazz, "INDEX_NULL", "L" MYSQLENGINE "IndexReadType;");

  row_.clazz       = get_class_ref(env, "com/nearinfinity/honeycomb/mysql/Row");
  row_.get_row_map = get_method_id(env, row_.clazz, "getRowMap", "()Ljava/util/Map;");
  row_.get_uuid    = get_method_id(env, row_.clazz, "getUUIDBuffer", "()[B");

  column_metadata_.clazz                   = get_class_ref(env, HBASECLIENT "ColumnMetadata");
  column_metadata_.init                    = get_method_id(env, column_metadata_.clazz, "<init>", "()V");
  column_metadata_.set_max_length          = get_method_id(env, column_metadata_.clazz, "setMaxLength", "(I)V");
  column_metadata_.set_precision           = get_method_id(env, column_metadata_.clazz, "setPrecision", "(I)V");
  column_metadata_.set_scale               = get_method_id(env, column_metadata_.clazz, "setScale", "(I)V");
  column_metadata_.set_nullable            = get_method_id(env, column_metadata_.clazz, "setNullable", "(Z)V");
  column_metadata_.set_primary_key         = get_method_id(env, column_metadata_.clazz, "setPrimaryKey", "(Z)V");
  column_metadata_.set_type                = get_method_id(env, column_metadata_.clazz, "setType", "(L" HBASECLIENT "ColumnType;)V");
  column_metadata_.set_autoincrement       = get_method_id(env, column_metadata_.clazz, "setAutoincrement", "(Z)V");
  column_metadata_.set_autoincrement_value = get_method_id(env, column_metadata_.clazz, "setAutoincrementValue", "(J)V");

  column_type_.clazz    = get_class_ref(env, HBASECLIENT "ColumnType");
  column_type_.NONE     = get_static_field_id(env, column_type_.clazz, "NONE", "L" HBASECLIENT "ColumnType;");
  column_type_.STRING   = get_static_field_id(env, column_type_.clazz, "STRING", "L" HBASECLIENT "ColumnType;");
  column_type_.BINARY   = get_static_field_id(env, column_type_.clazz, "BINARY", "L" HBASECLIENT "ColumnType;");
  column_type_.ULONG    = get_static_field_id(env, column_type_.clazz, "ULONG", "L" HBASECLIENT "ColumnType;");
  column_type_.LONG     = get_static_field_id(env, column_type_.clazz, "LONG", "L" HBASECLIENT "ColumnType;");
  column_type_.DOUBLE   = get_static_field_id(env, column_type_.clazz, "DOUBLE", "L" HBASECLIENT "ColumnType;");
  column_type_.TIME     = get_static_field_id(env, column_type_.clazz, "TIME", "L" HBASECLIENT "ColumnType;");
  column_type_.DATE     = get_static_field_id(env, column_type_.clazz, "DATE", "L" HBASECLIENT "ColumnType;");
  column_type_.DATETIME = get_static_field_id(env, column_type_.clazz, "DATETIME", "L" HBASECLIENT "ColumnType;");
  column_type_.DECIMAL  = get_static_field_id(env, column_type_.clazz, "DECIMAL", "L" HBASECLIENT "ColumnType;");

  key_value_.clazz = get_class_ref(env, HBASECLIENT "KeyValue");
  key_value_.init  = get_method_id(env, key_value_.clazz, "<init>", "(Ljava/lang/String;[BZZ)V");

  table_multipart_keys_.clazz             = get_class_ref(env, HBASECLIENT "TableMultipartKeys");
  table_multipart_keys_.init              = get_method_id(env, table_multipart_keys_.clazz, "<init>", "()V");
  table_multipart_keys_.add_multipart_key = get_method_id(env, table_multipart_keys_.clazz, "addMultipartKey", "(Ljava/lang/String;Z)V");

  throwable_.clazz             = get_class_ref(env, "java/lang/Throwable");
  throwable_.print_stack_trace = get_method_id(env, throwable_.clazz, "printStackTrace", "(Ljava/io/PrintWriter;)V");

  print_writer_.clazz = get_class_ref(env, "java/io/PrintWriter");
  print_writer_.init  = get_method_id(env, print_writer_.clazz, "<init>", "(Ljava/io/Writer;)V");

  string_writer_.clazz     = get_class_ref(env, "java/io/StringWriter");
  string_writer_.init      = get_method_id(env, string_writer_.clazz, "<init>", "()V");
  string_writer_.to_string = get_method_id(env, string_writer_.clazz, "toString", "()Ljava/lang/String;");

  linked_list_.clazz = get_class_ref(env, "java/util/LinkedList");
  linked_list_.init  = get_method_id(env, linked_list_.clazz, "<init>", "()V");
  linked_list_.add   = get_method_id(env, linked_list_.clazz, "add", "(Ljava/lang/Object;)Z");
  linked_list_.size  = get_method_id(env, linked_list_.clazz, "size", "()I");

  tree_map_.clazz    = get_class_ref(env, "java/util/TreeMap");
  tree_map_.init     = get_method_id(env, tree_map_.clazz, "<init>", "()V");
  tree_map_.get      = get_method_id(env, tree_map_.clazz, "get", "(Ljava/lang/Object;)Ljava/lang/Object;");
  tree_map_.put      = get_method_id(env, tree_map_.clazz, "put", "(Ljava/lang/Object;Ljava/lang/Object;)Ljava/lang/Object;");
  tree_map_.is_empty = get_method_id(env, tree_map_.clazz, "isEmpty", "()Z");

  handler_proxy_factory_.clazz              = get_class_ref(env, "com/nearinfinity/honeycomb/mysql/HandlerProxyFactory");
  handler_proxy_factory_.createHandlerProxy = get_method_id(env, handler_proxy_factory_.clazz, "createHandlerProxy", "()Lcom/nearinfinity/honeycomb/mysql/HandlerProxy;");

  detach_thread(jvm);
}

JNICache::~JNICache()
{
  // Setup env
  JNIEnv* env;
  jint attach_result = attach_thread(jvm, env);
  CHECK_JNI_ABORT(attach_result, "JNICache Destructor: Failure while attaching thread to JVM.");

  env->DeleteGlobalRef(handler_proxy_.clazz);
  env->DeleteGlobalRef(handler_proxy_factory_.clazz);
  env->DeleteGlobalRef(hbase_adapter_.clazz);
  env->DeleteGlobalRef(index_read_type_.clazz);
  env->DeleteGlobalRef(row_.clazz);
  env->DeleteGlobalRef(column_metadata_.clazz);
  env->DeleteGlobalRef(column_type_.clazz);
  env->DeleteGlobalRef(key_value_.clazz);
  env->DeleteGlobalRef(table_multipart_keys_.clazz);
  env->DeleteGlobalRef(throwable_.clazz);
  env->DeleteGlobalRef(print_writer_.clazz);
  env->DeleteGlobalRef(string_writer_.clazz);
  env->DeleteGlobalRef(linked_list_.clazz);
  env->DeleteGlobalRef(tree_map_.clazz);

  env->DeleteGlobalRef(TableNotFoundException);
  env->DeleteGlobalRef(TableExistsException);
  env->DeleteGlobalRef(RowNotFoundException);
  env->DeleteGlobalRef(RuntimeIOException);
  env->DeleteGlobalRef(StoreNotFoundException);

  detach_thread(jvm);
}

/**
 * Find class ref of clazz in env, and return a global reference to it.
 * Abort if the class is not found, or if there is not enough memory
 * to create references to it.
 */
jclass JNICache::get_class_ref(JNIEnv* env, const char* clazz)
{
  JavaFrame frame(env, 1);
  jclass local_clazz_ref = env->FindClass(clazz);
  if (local_clazz_ref == NULL)
  {
    char log_buffer[200];
    snprintf(log_buffer, sizeof(log_buffer),
        "JNICache: Failed to find class %s", clazz);
    Logging::fatal(log_buffer);
    perror("Failure during JNI class lookup. Check honeycomb.log for details.");
    env->ExceptionDescribe();
    abort();
  }
  jclass clazz_ref = (jclass) env->NewGlobalRef(local_clazz_ref);
  if (clazz_ref == NULL)
  {
    char log_buffer[200];
    snprintf(log_buffer, sizeof(log_buffer),
        "JNICache: Not enough JVM memory to create global reference to class %s", clazz);
    Logging::fatal(log_buffer);
    perror("Failure during JNI reference creation. Check honeycomb.log for details.");
    env->ExceptionDescribe();
    abort();
  }
  return clazz_ref;
}

/**
 * Find id of method with signature on class clazz in env, and return it. Abort
 * if the field is not found.
 */
jmethodID JNICache::get_method_id(JNIEnv* env, jclass clazz, const char* method, const char* signature)
{
  jmethodID method_id = env->GetMethodID(clazz, method, signature);
  if (method_id == NULL)
  {
    char log_buffer[200];
    snprintf(log_buffer, sizeof(log_buffer),
        "JNICache: Failed to find method %s with signature %s", method, signature);
    Logging::fatal(log_buffer);
    perror("Failure during JNI method id lookup. Check honeycomb.log for details.");
    abort();
  }
  return method_id;
}

/**
 * Find id of static method with signature on class clazz in env, and
 * return it. Abort if the field is not found.
 */
jmethodID JNICache::get_static_method_id(JNIEnv* env, jclass clazz, const char* method, const char* signature)
{
  jmethodID method_id = env->GetStaticMethodID(clazz, method, signature);
  if (method_id == NULL)
  {
    char log_buffer[200];
    snprintf(log_buffer, sizeof(log_buffer),
        "JNICache: Failed to find method %s with signature %s", method, signature);
    Logging::fatal(log_buffer);
    perror("Failure during JNI static method id lookup. Check honeycomb.log for details.");
    abort();
  }
  return method_id;
}

/**
 * Find id of static field with type on class clazz in env, and return it.
 * Abort if the field is not found.
 */
jfieldID JNICache::get_static_field_id(JNIEnv* env, jclass clazz, const char* field, const char* type)
{
  jfieldID field_id = env->GetStaticFieldID(clazz, field, type);
  if (field_id == NULL)
  {
    char log_buffer[200];
    snprintf(log_buffer, sizeof(log_buffer),
        "JNICache: Failed to find static field %s with type %s", field, type);
    Logging::fatal(log_buffer);
    perror("Failure during JNI static field id lookup. Check honeycomb.log for details.");
    abort();
  }
  return field_id;
}<|MERGE_RESOLUTION|>--- conflicted
+++ resolved
@@ -12,7 +12,6 @@
   // (dburkert:) I do not recommend editing this section without javap -s,
   // editor macros, and tabular.vim
 
-<<<<<<< HEAD
   handler_proxy_.clazz                    = get_class_ref(env, HONEYCOMB "mysql/HandlerProxy");
   handler_proxy_.create_table             = get_method_id(env, handler_proxy_.clazz, "createTable", "(Ljava/lang/String;Ljava/lang/String;[BJ)V");
   handler_proxy_.drop_table               = get_method_id(env, handler_proxy_.clazz, "dropTable", "(Ljava/lang/String;Ljava/lang/String;)V");
@@ -20,8 +19,10 @@
   handler_proxy_.open_table               = get_method_id(env, handler_proxy_.clazz, "openTable", "(Ljava/lang/String;Ljava/lang/String;)V");
   handler_proxy_.close_table              = get_method_id(env, handler_proxy_.clazz, "closeTable", "()V");
   handler_proxy_.get_row_count            = get_method_id(env, handler_proxy_.clazz, "getRowCount", "()J");
+  handler_proxy_.get_row                  = get_method_id(env, handler_proxy_.clazz, "getRow", "([B)[B");
   handler_proxy_.start_index_scan         = get_method_id(env, handler_proxy_.clazz, "startIndexScan", "([B)V");
-  handler_proxy_.end_index_scan           = get_method_id(env, handler_proxy_.clazz, "endIndexScan", "()V");
+  handler_proxy_.start_table_scan         = get_method_id(env, handler_proxy_.clazz, "startTableScan", "()V");
+  handler_proxy_.end_scan                 = get_method_id(env, handler_proxy_.clazz, "endScan", "()V");
   handler_proxy_.get_next_row             = get_method_id(env, handler_proxy_.clazz, "getNextRow", "()[B");
   handler_proxy_.flush                    = get_method_id(env, handler_proxy_.clazz, "flush", "()V");
   handler_proxy_.get_auto_inc_value       = get_method_id(env, handler_proxy_.clazz, "getAutoIncValue", "()J");
@@ -29,24 +30,6 @@
   handler_proxy_.drop_index               = get_method_id(env, handler_proxy_.clazz, "dropIndex", "(Ljava/lang/String;)V");
   handler_proxy_.index_contains_duplicate = get_method_id(env, handler_proxy_.clazz, "indexContainsDuplicate", "(Ljava/lang/String;[B)Z");
   handler_proxy_.insert_row               = get_method_id(env, handler_proxy_.clazz, "insertRow", "([B)V");
-=======
-  handler_proxy_.clazz              = get_class_ref(env, HONEYCOMB "mysql/HandlerProxy");
-  handler_proxy_.create_table       = get_method_id(env, handler_proxy_.clazz, "createTable", "(Ljava/lang/String;Ljava/lang/String;[BJ)V");
-  handler_proxy_.drop_table         = get_method_id(env, handler_proxy_.clazz, "dropTable", "(Ljava/lang/String;Ljava/lang/String;)V");
-  handler_proxy_.rename_table       = get_method_id(env, handler_proxy_.clazz, "renameTable", "(Ljava/lang/String;Ljava/lang/String;Ljava/lang/String;)V");
-  handler_proxy_.open_table         = get_method_id(env, handler_proxy_.clazz, "openTable", "(Ljava/lang/String;Ljava/lang/String;)V");
-  handler_proxy_.close_table        = get_method_id(env, handler_proxy_.clazz, "closeTable", "()V");
-  handler_proxy_.get_row_count      = get_method_id(env, handler_proxy_.clazz, "getRowCount", "()J");
-  handler_proxy_.get_row            = get_method_id(env, handler_proxy_.clazz, "getRow", "([B)[B");
-  handler_proxy_.start_index_scan   = get_method_id(env, handler_proxy_.clazz, "startIndexScan", "([B)V");
-  handler_proxy_.start_table_scan   = get_method_id(env, handler_proxy_.clazz, "startTableScan", "()V");
-  handler_proxy_.end_scan           = get_method_id(env, handler_proxy_.clazz, "endScan", "()V");
-  handler_proxy_.get_next_row       = get_method_id(env, handler_proxy_.clazz, "getNextRow", "()[B");
-  handler_proxy_.flush              = get_method_id(env, handler_proxy_.clazz, "flush", "()V");
-  handler_proxy_.get_auto_inc_value = get_method_id(env, handler_proxy_.clazz, "getAutoIncValue", "()J");
-  handler_proxy_.add_index          = get_method_id(env, handler_proxy_.clazz, "addIndex", "(Ljava/lang/String;[B)V");
-  handler_proxy_.drop_index         = get_method_id(env, handler_proxy_.clazz, "dropIndex", "(Ljava/lang/String;)V");
->>>>>>> 0098303a
 
   TableExistsException   = get_class_ref(env, HONEYCOMB "TableExistsException");
   TableNotFoundException = get_class_ref(env, HONEYCOMB "TableNotFoundException");
