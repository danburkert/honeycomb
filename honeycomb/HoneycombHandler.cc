--- conflicted
+++ resolved
@@ -15,11 +15,7 @@
 : handler(hton, table_arg), jvm(jvm), honeycomb_mutex(mutex),
   honeycomb_open_tables(open_tables), cache(cache)
 {
-<<<<<<< HEAD
-  attach_thread();
-=======
   attach_thread(this->jvm, this->env);
->>>>>>> 6ee45b52
   this->ref_length = 16;
   this->rows_written = 0;
   this->failed_key_index = 0;
