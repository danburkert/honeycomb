--- conflicted
+++ resolved
@@ -575,13 +575,7 @@
  */
 jstring HoneycombHandler::table_name()
 {
-<<<<<<< HEAD
-  char* database_name = this->table->s->db.str;
-  char* table_name = this->table->s->table_name.str;
-  char namespaced_table[strlen(database_name) + strlen(table_name) + 2];
-  sprintf(namespaced_table, "%s.%s", database_name, table_name);
-  jstring jtable_name = string_to_java_string(namespaced_table);
-  return jtable_name;
+  return NULL;
 }
 
 void HoneycombHandler::deserialized_from_java(jbyteArray bytes, Serializable& serializable)
@@ -600,10 +594,6 @@
   delete[] serialized_buf;
   return jserialized_key;
 }
-=======
-  return NULL;
-}
-
 /**
  * Remove this function.
  */
@@ -621,4 +611,3 @@
   return "";
 }
 
->>>>>>> 9f54c923
