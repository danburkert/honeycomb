--- conflicted
+++ resolved
@@ -153,14 +153,10 @@
 }
 
 /**
-<<<<<<< HEAD
- * Store a java RowMap object into the supplied buffer.
-=======
  * @brief Converts a HBase row into the MySQL unireg row format.
  *
  * @param buf MySQL unireg row buffer
  * @param row_map HBase row
->>>>>>> bab1a799
  */
 void HoneycombHandler::java_to_sql(uchar* buf, jobject row_map)
 {
@@ -673,16 +669,11 @@
 }
 
 /**
-<<<<<<< HEAD
- * Return the current namespaced (database.table) table name as a java string.
- * Returns NULL if the string cannot be created.
- * TODO: We should only be calling out to JNI once and caching the result,
+ * @brief Retrieve the database and table name of the current table in format: database.tablename
+ * @todo We should only be calling out to JNI once and caching the result,
  * probably in HoneycombHandler constructor.
-=======
- * @brief Retrieve the database and table name of the current table in format: database.tablename 
  *
  * @return database.tablename 
->>>>>>> bab1a799
  */
 jstring HoneycombHandler::table_name()
 {
