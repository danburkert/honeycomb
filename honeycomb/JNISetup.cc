--- conflicted
+++ resolved
@@ -18,51 +18,26 @@
 #include <libxml/xpath.h>
 
 static const char* config_file = "/etc/mysql/honeycomb.xml";
+
+/**
+ * Trim whitespace from right of string.
+ */
 static char* rtrim(char* string)
 {
-<<<<<<< HEAD
   char* original = string + strlen(string);
   while(isspace(*--original));
   *(original + 1) = '\0';
   return string;
-=======
-  Logging::fatal(message);
-  perror(message);
-  abort();
-}
-
-static int line_length(FILE* option_config)
-{
-  int ch;
-  fpos_t start;
-  long int start_pos = ftell(option_config), end_pos = 0;
-  if(start_pos < 0) { goto error; }
-  if(fgetpos(option_config, &start) != 0) { goto error; }
-  do
-  {
-    ch = fgetc(option_config);
-  }
-  while(ch != '\n' && ch != EOF);
-  end_pos = ftell(option_config);
-  if(end_pos < 0) { goto error; }
-  if(fsetpos(option_config, &start) != 0) { goto error; }
-
-  return end_pos - start_pos;
-error:
-  return -1;
->>>>>>> 6ee45b52
-}
-
+}
+
+/**
+ * Trim whitespace from left of string.
+ */
 static char* ltrim(char *string)
 {
-<<<<<<< HEAD
   char* original = string;
   char *p = original;
   int trimmed = 0;
-=======
-  int ch;
-  int count = 0;
->>>>>>> 6ee45b52
   do
   {
     if (!isspace(*original) || trimmed)
@@ -75,68 +50,8 @@
   return string;
 }
 
-<<<<<<< HEAD
-=======
-static JavaVMOption* initialize_options(char* class_path, uint* opt_count)
-{
-  JavaVMOption* options, *option;
-  FILE* option_config = fopen("/etc/mysql/jvm-options.conf", "r");
-  *opt_count = 1;
-  if (option_config != NULL)
-  {
-    int count = option_count(option_config);
-    if(count < 0)
-    {
-      Logging::warn("Could not successfully count the options in /etc/mysql/jvm-options.conf");
-      goto error;
-    }
-
-    *opt_count += count;
-    options = new JavaVMOption[*opt_count];
-    option = options;
-    option->optionString = class_path;
-    option++;
-    int index = 1;
-    while(!feof(option_config))
-    {
-      int line_len = line_length(option_config);
-      if (line_len < 0)
-      {
-        Logging::warn("Line length returned less than 0. Read only %d of %d lines. Not reading the rest of /etc/mysql/jvm-options.conf", index, *opt_count);
-        goto error;
-      }
-
-      if (line_len == 0 || index >= *opt_count)
-      {
-        break;
-      }
-
-      option->optionString = new char[line_len];
-      fgets(option->optionString, line_len, option_config);
-      fgetc(option_config); // Skip the newline
-      option++;
-    }
-  }
-  else
-  {
-    Logging::info("No jvm-options.conf found. Using classpath as the only jvm option.");
-    options = new JavaVMOption[*opt_count];
-    options->optionString = class_path;
-  }
-
-error:
-  if (option_config)
-  {
-    fclose(option_config);
-  }
-
-  return options;
-}
->>>>>>> 6ee45b52
-
 static void abort_with_fatal_error(const char* message, ...)
 {
-<<<<<<< HEAD
     va_list args;
     va_start(args,message);
     int size = strlen(message) + 512;
@@ -147,19 +62,6 @@
     perror(buffer);
     delete[] buffer;
     abort();
-=======
-  if(options == NULL)
-  {
-    return;
-  }
-
-  JavaVMOption* option = options;
-  for(int i = 0 ; i < option_count ; i++)
-  {
-    ARRAY_DELETE(option->optionString);
-    option++;
-  }
->>>>>>> 6ee45b52
 
     va_end(args);
 }
@@ -175,13 +77,9 @@
   jint attach_result = attach_thread(jvm, env);
   if(attach_result != JNI_OK)
   {
-<<<<<<< HEAD
-    abort_with_fatal_error("The HBaseAdapter class could not be found. Make sure %s has the correct jar path.", config_file);
-=======
     Logging::fatal("Thread could not be attached in initialize_adapter");
     perror("Failed to initalize adapter. Check honeycomb.log for details.");
     abort();
->>>>>>> 6ee45b52
   }
   // TODO: check the result of these JNI calls with macro
   jclass hbase_adapter = env->FindClass(MYSQLENGINE "HBaseAdapter");
@@ -196,28 +94,11 @@
   detach_thread(jvm);
 }
 
-<<<<<<< HEAD
 static void test_config_file(const char* config_file)
-=======
-static long file_size(FILE* file)
-{
-  fseek(file, 0, SEEK_END);
-  long size = ftell(file);
-  rewind(file);
-  return size;
-}
-
-static char* read_classpath_conf_file(FILE* config)
->>>>>>> 6ee45b52
 {
   FILE* config = fopen(config_file, "r");
   if(config != NULL)
   {
-<<<<<<< HEAD
-=======
-    Logging::info("Reading the path to HBaseAdapter jar out of /etc/mysql/classpath.conf");
-    class_path = read_classpath_conf_file(config);
->>>>>>> 6ee45b52
     fclose(config);
   }
   else
@@ -252,6 +133,10 @@
   DELETE_REF(env, class_loader);
 }
 
+/**
+ *  Allows MySQL to stop during normal shutdown.  Restores signal handlers to
+ *  MySQL process that were hijacked by the JVM.
+ */
 extern bool volatile abort_loop;
 #if defined(__APPLE__)
 extern pthread_handler_t kill_server_thread(void *arg __attribute__((unused)));
@@ -271,8 +156,7 @@
 }
 #endif
 
-<<<<<<< HEAD
-JavaVMOption* read_options(const char* filename, int* count) 
+JavaVMOption* read_options(const char* filename, uint* count) 
 {
   const xmlChar* xpath = (const xmlChar*)"/options/jvmoptions/jvmoption";
   xmlInitParser();
@@ -297,32 +181,6 @@
   return options;
 }
 
-void create_or_find_jvm(JavaVM** jvm)
-{
-  JNIEnv* env;
-  int option_count;
-
-  test_config_file(config_file);
-  JavaVMOption* options = read_options(config_file, &option_count);
-  JavaVMInitArgs vm_args;
-  vm_args.options = options;
-  vm_args.nOptions = option_count;
-  vm_args.version = JNI_VERSION_1_6;
-  jint result = JNI_CreateJavaVM(jvm, (void**)&env, &vm_args);
-  if (result != 0)
-  {
-    abort_with_fatal_error("*** Failed to create JVM. Check the Java classpath. ***");
-  }
-
-  if (env == NULL)
-  {
-    abort_with_fatal_error("Environment was not created correctly.");
-  }
-
-  print_java_classpath(env);
-  initialize_adapter(false, *jvm, env);
-  (*jvm)->DetachCurrentThread();
-=======
 /**
  * Create an embedded JVM through the JNI Invocation API and calls
  * initialize_adapter. This should only be called once per MySQL Server
@@ -341,10 +199,9 @@
   else
   {
     JNIEnv* env;
-    char* class_path = find_java_classpath(); // Stack allocated. Cleaned up in destruct
     JavaVMInitArgs vm_args;
     uint option_count;
-    JavaVMOption* options = initialize_options(class_path, &option_count);
+    JavaVMOption* options = read_options(config_file, &option_count);
     vm_args.options = options;
     vm_args.nOptions = option_count;
     vm_args.version = JNI_VERSION_1_6;
@@ -359,22 +216,19 @@
       abort_with_fatal_error("Environment not created correctly during JVM creation.");
     }
     initialize_adapter(jvm);
-    destruct(options, option_count);
     print_java_classpath(env);
     detach_thread(jvm);
->>>>>>> 6ee45b52
 #if defined(__APPLE__) || defined(__linux__)
-  signal(SIGTERM, handler);
+    signal(SIGTERM, handler);
 #endif
 
-  for(int i = 0; i < option_count; i++)
-  {
-    xmlFree(options[i].optionString);
-  }
-<<<<<<< HEAD
-
-  free(options);
-=======
+    for(int i = 0; i < option_count; i++)
+    {
+      xmlFree(options[i].optionString);
+    }
+
+    free(options);
+  }
 }
 
 /**
@@ -410,5 +264,4 @@
   {
     return JNI_OK;
   }
->>>>>>> 6ee45b52
 }