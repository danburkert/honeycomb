--- conflicted
+++ resolved
@@ -5,16 +5,7 @@
     <output-test url="file://$MODULE_DIR$/target/test-classes" />
     <content url="file://$MODULE_DIR$">
       <sourceFolder url="file://$MODULE_DIR$/src/main/java" isTestSource="false" />
-<<<<<<< HEAD
-      <sourceFolder url="file://$MODULE_DIR$/target/generated-sources/annotations" isTestSource="false" />
-      <excludeFolder url="file://$MODULE_DIR$/target/archive-tmp" />
-      <excludeFolder url="file://$MODULE_DIR$/target/classes" />
-      <excludeFolder url="file://$MODULE_DIR$/target/created_data" />
-      <excludeFolder url="file://$MODULE_DIR$/target/maven-archiver" />
-      <excludeFolder url="file://$MODULE_DIR$/target/surefire" />
-=======
       <excludeFolder url="file://$MODULE_DIR$/target" />
->>>>>>> de1a8571
     </content>
     <orderEntry type="inheritedJdk" />
     <orderEntry type="sourceFolder" forTests="false" />
