#ifndef CLOUD_HANDLER_H
#define CLOUD_HANDLER_H

#ifdef USE_PRAGMA_INTERFACE
#pragma interface			/* gcc class implementation */
#endif

#include "my_global.h"                   /* ulonglong */
#include "thr_lock.h"                    /* THR_LOCK, THR_LOCK_DATA */
#include "handler.h"                     /* handler */
#include "my_base.h"                     /* ha_rows */
#include "CloudShare.h"
#include <jni.h>
#include "Macros.h"

typedef struct st_record_buffer {
  uchar *buffer;
  uint32 length;
} record_buffer;

class CloudHandler : public handler
{
private:
    THR_LOCK_DATA lock;      	///< MySQL lockCloudShare;
    CloudShare *share;    		///< Shared lock info
    mysql_mutex_t* cloud_mutex;
    HASH* cloud_open_tables;
    record_buffer *rec_buffer;
    record_buffer *create_record_buffer(unsigned int length);
    void destroy_record_buffer(record_buffer *r);
    CloudShare *get_share(const char *table_name, TABLE *table);

    const ha_rows rows_for_bulk_insert = 100;

    long long curr_scan_id;

    // HBase JNI Adapter:
    JNIEnv* env;
    JavaVM* jvm;
    const static int write_buffer_size = 5000;
    jobject saved_row_maps[write_buffer_size];

    const char* java_to_string(jstring str);
    jstring string_to_java_string(const char*);
    jobject create_java_map();
    jobject java_map_insert(jobject java_map, jstring key, jbyteArray value);
    jbyteArray java_map_get(jobject java_map, jstring key);
    jboolean java_map_is_empty(jobject java_map);
    jbyteArray convert_value_to_java_bytes(uchar* value, uint32 length);
    void java_to_sql(uchar *buf, jobject row_map);
    int delete_row_helper();
    int write_row_helper();
    int bulk_write_row_helper();
    jobject sql_to_java();

    void reverse_bytes(uchar *begin, uchar *end)
    {
      for (; begin <= end; begin++, end--)
      {
        uchar tmp = *end;
        *end = *begin;
        *begin = tmp;
      }
    }

    bool is_little_endian()
    {
      union
      {
        uint32_t i;
        char c[4];
      } bint = {0x01020304};

      return bint.c[0] == 4;
    }

    void make_big_endian(uchar *begin, uchar *end)
    {
      if (is_little_endian())
      {
        reverse_bytes(begin, end);
      }
    }

    longlong htonll(longlong src, bool check_endian = true) {
      const int TYP_INIT = 0;
      const int TYP_SMLE = 1;
      const int TYP_BIGE = 2;

      static int typ = TYP_INIT;
      unsigned char c;
      union {
        longlong ull;
        unsigned char c[8];
      } x;

      if (check_endian)
      {
        if (typ == TYP_INIT) {
          x.ull = 0x01;
          typ = (x.c[7] == 0x01ULL) ? TYP_BIGE : TYP_SMLE;
        }
        if (typ == TYP_BIGE)
          return src;
      }

      x.ull = src;
      c = x.c[0]; x.c[0] = x.c[7]; x.c[7] = c;
      c = x.c[1]; x.c[1] = x.c[6]; x.c[6] = c;
      c = x.c[2]; x.c[2] = x.c[5]; x.c[5] = c;
      c = x.c[3]; x.c[3] = x.c[4]; x.c[4] = c;

      return x.ull;
    }

    void print_java_exception(JNIEnv* jni_env)
    {
      if(jni_env->ExceptionCheck() == JNI_TRUE)
      {
        jthrowable throwable = jni_env->ExceptionOccurred();
        jclass objClazz = jni_env->GetObjectClass(throwable);
        jmethodID methodId = jni_env->GetMethodID(objClazz, "toString", "()Ljava/lang/String;");
        jstring result = (jstring)jni_env->CallObjectMethod(throwable, methodId);
        const char* string = jni_env->GetStringUTFChars(result, NULL);
        INFO(("Exception from java: %s", string));
        INFO(("Exception from \n atoehutnaoeuhaotenhu"));
        jni_env->ReleaseStringUTFChars(result, string);
      }
    }

      /* Index methods */
      int index_init(uint idx, bool sorted);
      int index_end();
      //int disable_indexes(uint mode);
      //int enable_indexes(uint mode);
      int index_read(uchar *buf, const uchar *key, uint key_len, enum ha_rkey_function find_flag);
      //int index_read_last(uchar *buf, const uchar *key, uint key_len);
      int index_next(uchar *buf);
      int index_prev(uchar *buf);
      int index_first(uchar *buf);
      int index_last(uchar *buf);
      //int index_next_same(uchar *buf, const uchar *key, uint keylen);
      int add_index(TABLE *table_arg, KEY *key_info, uint num_of_keys, handler_add_index **add);
      int final_add_index(handler_add_index *add, bool commit);
      int prepare_drop_index(TABLE *table_arg, uint *key_num, uint num_of_keys);
      int final_drop_index(TABLE *table_arg);
    
    public:
      CloudHandler(handlerton *hton, TABLE_SHARE *table_arg, mysql_mutex_t* mutex, HASH* open_tables, JavaVM* jvm)
        : handler(hton, table_arg), jvm(jvm)
      {
    	  cloud_mutex = mutex;
        cloud_open_tables = open_tables;
      }

      const char *table_type() const 
      {
        return "cloud";
      }

      const char *index_type(uint inx) 
      {
        return "HASH";
      }

      ulonglong table_flags() const
      {
        return HA_BINLOG_STMT_CAPABLE | HA_REC_NOT_IN_SEQ;
      }

      ulong index_flags(uint inx, uint part, bool all_parts) const
      {
        return 0;
      }

      uint max_supported_record_length() const 
      {
        return HA_MAX_REC_LENGTH; 
      }

      uint max_supported_keys() const 
      {
        return 1; 
      }

      uint max_supported_key_parts() const 
      {
        return MAX_REF_PARTS; 
      }

      uint max_supported_key_length() const 
      {
        return 255;
      }

      virtual double scan_time() 
      { 
        return (double) (stats.records+stats.deleted) / 20.0+10; 
      }

      virtual double read_time(uint, uint, ha_rows rows)
      { 
        return (double) rows /  20.0+1; 
      }

      const char **bas_ext() const;
      int open(const char *name, int mode, uint test_if_locked);    // required
      int close(void);                                              // required
      int rnd_init(bool scan);                                      //required
      int rnd_next(uchar *buf);                                     ///< required
      int rnd_pos(uchar *buf, uchar *pos);                          ///< required
      void position(const uchar *record);                           ///< required
      int info(uint);                                               ///< required
      int external_lock(THD *thd, int lock_type);                   ///< required
      int create(const char *name, TABLE *form, HA_CREATE_INFO *create_info); ///< required
      THR_LOCK_DATA **store_lock(THD *thd, THR_LOCK_DATA **to, enum thr_lock_type lock_type);     ///< required
      int extra(enum ha_extra_function operation);
      int update_row(const uchar *old_data, uchar *new_data);
      int write_row(uchar *buf);
      int delete_row(const uchar *buf);
      int free_share(CloudShare *share);
      int rnd_end();
<<<<<<< HEAD

=======
      void start_bulk_insert(ha_rows rows);
      int end_bulk_insert();
>>>>>>> ab03972f
};

#endif<|MERGE_RESOLUTION|>--- conflicted
+++ resolved
@@ -220,12 +220,8 @@
       int delete_row(const uchar *buf);
       int free_share(CloudShare *share);
       int rnd_end();
-<<<<<<< HEAD
-
-=======
       void start_bulk_insert(ha_rows rows);
       int end_bulk_insert();
->>>>>>> ab03972f
 };
 
 #endif