#ifndef CLOUD_HANDLER_H
#define CLOUD_HANDLER_H

#ifdef USE_PRAGMA_INTERFACE
#pragma interface			/* gcc class implementation */
#endif

#include "my_global.h"                   /* ulonglong */
#include "thr_lock.h"                    /* THR_LOCK, THR_LOCK_DATA */
#include "handler.h"                     /* handler */
#include "my_base.h"                     /* ha_rows */
#include <jni.h>
#include <string.h>

#include "CloudShare.h"
#include "Macros.h"
#include "FieldMetadata.h"
#include "Util.h"
#include "Logging.h"
#include "Java.h"

typedef struct st_record_buffer {
  uchar *buffer;
  uint32 length;
} record_buffer;

static __thread int thread_ref_count=0;

class CloudHandler : public handler
{
  private:
    THR_LOCK_DATA lock;      	///< MySQL lockCloudShare;
    CloudShare *share;    		///< Sharedclass lock info
    mysql_mutex_t* cloud_mutex;
    HASH* cloud_open_tables;
    record_buffer *rec_buffer;
    bool performing_scan;
    record_buffer *create_record_buffer(unsigned int length);
    void destroy_record_buffer(record_buffer *r);
    CloudShare *get_share(const char *table_name, TABLE *table);
    uint32 max_row_length();
    Field *index_field;

    long long curr_scan_id;

    // HBase JNI Adapter:
    JNIEnv* env;
    JavaVM* jvm;
    jclass hbase_adapter;

    const char* java_to_string(jstring str);
    jstring string_to_java_string(const char *string);
    jbyteArray convert_value_to_java_bytes(uchar* value, uint32 length);
<<<<<<< HEAD
=======
    jobject create_java_map();
    jobject java_map_insert(jobject java_map, jobject key, jobject value);
    jbyteArray java_map_get(jobject java_map, jstring key);
    jboolean java_map_is_empty(jobject java_map);
>>>>>>> b75c86fc
    void java_to_sql(uchar *buf, jobject row_map);
    int delete_row_helper();
    int write_row_helper(uchar* buf);
    int bulk_write_row_helper();
    jobject sql_to_java();
    int delete_all_rows();
    bool start_bulk_delete();
    int end_bulk_delete();
    int delete_table(const char *name);
    void drop_table(const char *name);
    int truncate();
    bool is_key_null(const uchar *key);
<<<<<<< HEAD
=======
    jobject java_find_flag_by_name(const char *name);
>>>>>>> b75c86fc
    void attach_thread();
    void detach_thread();
    void store_uuid_ref(jobject index_row, jmethodID get_uuid_method);
    void bytes_to_long(const uchar* buff, unsigned int buff_length, bool is_signed, uchar* long_buff);
    int read_index_row(jobject index_row, uchar* buf);
<<<<<<< HEAD
    void flush_writes();
    void end_scan();
    void reset_index_scan_counter();
    void reset_scan_counter();
=======

    float floatGet(const uchar *ptr)
    {
      float j;
      #ifdef WORDS_BIGENDIAN
        if (table->s->db_low_byte_first)
        {
          float4get(j,ptr);
        }
        else
      #endif
      memcpy(&j, ptr, sizeof(j));

      return j;
    }

    void reverse_bytes(uchar *begin, uint length)
    {
      for(int x = 0, y = length - 1; x < y; x++, y--)
      {
        uchar tmp = begin[x];
        begin[x] = begin[y];
        begin[y] = tmp;
      }
    }

    bool is_little_endian()
    {
      #ifdef WORDS_BIG_ENDIAN
        return false;
      #else
        return true;
      #endif
    }

    void make_big_endian(uchar *begin, uint length)
    {
      if (is_little_endian())
      {
        reverse_bytes(begin, length);
      }
    }
>>>>>>> b75c86fc

    bool is_integral_field(int field_type)
    {
      return (field_type == MYSQL_TYPE_LONG
          || field_type == MYSQL_TYPE_SHORT
          || field_type == MYSQL_TYPE_TINY
          || field_type == MYSQL_TYPE_LONGLONG
          || field_type == MYSQL_TYPE_INT24
          || field_type == MYSQL_TYPE_ENUM
          || field_type == MYSQL_TYPE_YEAR);
    }

    bool is_date_or_time_field(int field_type)
    {
      return (field_type == MYSQL_TYPE_DATE
          || field_type == MYSQL_TYPE_DATETIME
          || field_type == MYSQL_TYPE_TIME
          || field_type == MYSQL_TYPE_TIMESTAMP
          || field_type == MYSQL_TYPE_NEWDATE);
    }

    jclass adapter()
    {
      return find_jni_class("HBaseAdapter", this->env);
    }

    /* Index methods */
    int index_init(uint idx, bool sorted);
    int index_end();
    int index_read(uchar *buf, const uchar *key, uint key_len, enum ha_rkey_function find_flag);
    int index_next(uchar *buf);
    int index_prev(uchar *buf);
    int index_first(uchar *buf);
    int index_last(uchar *buf);

  public:
    CloudHandler(handlerton *hton, TABLE_SHARE *table_arg, mysql_mutex_t* mutex, HASH* open_tables, JavaVM* jvm)
      : handler(hton, table_arg), jvm(jvm), cloud_mutex(mutex), cloud_open_tables(open_tables), hbase_adapter(NULL)
    {
      this->ref_length = 16;
      this->ref = new uchar[this->ref_length];
    }

    ~CloudHandler()
    {
      delete[] this->ref;
    }

    const char *table_type() const
    {
      return "cloud";
    }

    const char *index_type(uint inx)
    {
      return "HASH";
    }

    ulonglong table_flags() const
    {
      return HA_FAST_KEY_READ |
        HA_BINLOG_STMT_CAPABLE |
        HA_REC_NOT_IN_SEQ |
        HA_NO_TRANSACTIONS |
        HA_NULL_IN_KEY; // Nulls in indexed columns are allowed
    }

    ulong index_flags(uint inx, uint part, bool all_parts) const
    {
      return HA_READ_NEXT | HA_READ_ORDER | HA_READ_RANGE | HA_READ_PREV | HA_ONLY_WHOLE_INDEX;
    }

    uint max_supported_record_length() const
    {
      return HA_MAX_REC_LENGTH;
    }

    uint max_supported_keys() const
    {
      return MAX_INDEXES;
    }

    uint max_supported_key_parts() const
    {
      return 1;
    }

    uint max_supported_key_length() const
    {
      return 255;
    }

    virtual double scan_time()
    {
      return (double) (stats.records+stats.deleted) / 20.0+10;
    }

    virtual double read_time(uint, uint, ha_rows rows)
    {
      return (double) rows /  20.0+1;
    }

    const char **bas_ext() const;
    int open(const char *name, int mode, uint test_if_locked);    // required
    int close(void);                                              // required
    int rnd_init(bool scan);                                      //required
    int rnd_next(uchar *buf);                                     ///< required
    int rnd_pos(uchar *buf, uchar *pos);                          ///< required
    void position(const uchar *record);                           ///< required
    int info(uint);                                               ///< required
    int external_lock(THD *thd, int lock_type);                   ///< required
    int create(const char *name, TABLE *form, HA_CREATE_INFO *create_info); ///< required
    THR_LOCK_DATA **store_lock(THD *thd, THR_LOCK_DATA **to, enum thr_lock_type lock_type);     ///< required
    int extra(enum ha_extra_function operation);
    int update_row(const uchar *old_data, uchar *new_data);
    int write_row(uchar *buf);
    int delete_row(const uchar *buf);
    int free_share(CloudShare *share);
    int rnd_end();
    void start_bulk_insert(ha_rows rows);
    int end_bulk_insert();
};

#endif<|MERGE_RESOLUTION|>--- conflicted
+++ resolved
@@ -51,13 +51,6 @@
     const char* java_to_string(jstring str);
     jstring string_to_java_string(const char *string);
     jbyteArray convert_value_to_java_bytes(uchar* value, uint32 length);
-<<<<<<< HEAD
-=======
-    jobject create_java_map();
-    jobject java_map_insert(jobject java_map, jobject key, jobject value);
-    jbyteArray java_map_get(jobject java_map, jstring key);
-    jboolean java_map_is_empty(jobject java_map);
->>>>>>> b75c86fc
     void java_to_sql(uchar *buf, jobject row_map);
     int delete_row_helper();
     int write_row_helper(uchar* buf);
@@ -70,64 +63,15 @@
     void drop_table(const char *name);
     int truncate();
     bool is_key_null(const uchar *key);
-<<<<<<< HEAD
-=======
-    jobject java_find_flag_by_name(const char *name);
->>>>>>> b75c86fc
     void attach_thread();
     void detach_thread();
     void store_uuid_ref(jobject index_row, jmethodID get_uuid_method);
     void bytes_to_long(const uchar* buff, unsigned int buff_length, bool is_signed, uchar* long_buff);
     int read_index_row(jobject index_row, uchar* buf);
-<<<<<<< HEAD
     void flush_writes();
     void end_scan();
     void reset_index_scan_counter();
     void reset_scan_counter();
-=======
-
-    float floatGet(const uchar *ptr)
-    {
-      float j;
-      #ifdef WORDS_BIGENDIAN
-        if (table->s->db_low_byte_first)
-        {
-          float4get(j,ptr);
-        }
-        else
-      #endif
-      memcpy(&j, ptr, sizeof(j));
-
-      return j;
-    }
-
-    void reverse_bytes(uchar *begin, uint length)
-    {
-      for(int x = 0, y = length - 1; x < y; x++, y--)
-      {
-        uchar tmp = begin[x];
-        begin[x] = begin[y];
-        begin[y] = tmp;
-      }
-    }
-
-    bool is_little_endian()
-    {
-      #ifdef WORDS_BIG_ENDIAN
-        return false;
-      #else
-        return true;
-      #endif
-    }
-
-    void make_big_endian(uchar *begin, uint length)
-    {
-      if (is_little_endian())
-      {
-        reverse_bytes(begin, length);
-      }
-    }
->>>>>>> b75c86fc
 
     bool is_integral_field(int field_type)
     {
