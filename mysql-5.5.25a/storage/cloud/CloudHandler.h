--- conflicted
+++ resolved
@@ -216,13 +216,8 @@
       int delete_row(const uchar *buf);
       int free_share(CloudShare *share);
       int rnd_end();
-<<<<<<< HEAD
       void start_bulk_insert(ha_rows rows);
       int end_bulk_insert();
-=======
-
-
->>>>>>> e388047b
 };
 
 #endif