--- conflicted
+++ resolved
@@ -88,18 +88,471 @@
 
   ha_statistic_increment(&SSV::ha_write_count);
 
-<<<<<<< HEAD
   int ret = write_row_helper();
 
   DBUG_RETURN(ret);
-=======
+}
+
+/*
+  This will be called in a table scan right before the previous ::rnd_next()
+  call.
+*/
+int CloudHandler::update_row(const uchar *old_data, uchar *new_data)
+{
+  DBUG_ENTER("CloudHandler::update_row");
+
+  ha_statistic_increment(&SSV::ha_update_count);
+
+  // TODO: The next two lines should really be some kind of transaction.
+  delete_row_helper();
+  int ret = write_row_helper();
+
+  DBUG_RETURN(ret);
+}
+
+int CloudHandler::delete_row(const uchar *buf)
+{
+  DBUG_ENTER("CloudHandler::delete_row");
+  ha_statistic_increment(&SSV::ha_delete_count);
+  delete_row_helper();
+  DBUG_RETURN(0);
+}
+
+int CloudHandler::delete_row_helper()
+{
+  DBUG_ENTER("CloudHandler::delete_row_helper");
+
+  JVMThreadAttach attached_thread(&this->env, this->jvm);
+
+  jclass adapter_class = this->env->FindClass("com/nearinfinity/mysqlengine/jni/HBaseAdapter");
+  jmethodID delete_row_method = this->env->GetStaticMethodID(adapter_class, "deleteRow", "(J)Z");
+  jlong java_scan_id = curr_scan_id;
+
+  jboolean result = this->env->CallStaticBooleanMethod(adapter_class, delete_row_method, java_scan_id);
+
+  DBUG_RETURN(result);
+}
+
+int CloudHandler::rnd_init(bool scan)
+{
+  DBUG_ENTER("CloudHandler::rnd_init");
+
+  const char* table_name = this->table->alias;
+
+  JavaVMAttachArgs attachArgs;
+  attachArgs.version = JNI_VERSION_1_6;
+  attachArgs.name = NULL;
+  attachArgs.group = NULL;
+  this->jvm->AttachCurrentThread((void**)&this->env, &attachArgs);
+
+  jclass adapter_class = this->env->FindClass("com/nearinfinity/mysqlengine/jni/HBaseAdapter");
+  jmethodID start_scan_method = this->env->GetStaticMethodID(adapter_class, "startScan", "(Ljava/lang/String;)J");
+  jstring java_table_name = this->string_to_java_string(table_name);
+
+  this->curr_scan_id = this->env->CallStaticLongMethod(adapter_class, start_scan_method, java_table_name);
+
+  DBUG_RETURN(0);
+}
+
+int CloudHandler::external_lock(THD *thd, int lock_type)
+{
+  DBUG_ENTER("CloudHandler::external_lock");
+  DBUG_RETURN(0);
+}
+
+double timing(clock_t begin, clock_t end)
+{
+  return (double)((end - begin)*1000) / CLOCKS_PER_SEC;
+}
+
+int CloudHandler::rnd_next(uchar *buf)
+{
+  int rc = 0;
+  my_bitmap_map *orig_bitmap;
+  clock_t begin,end;
+
+  ha_statistic_increment(&SSV::ha_read_rnd_next_count);
+  DBUG_ENTER("CloudHandler::rnd_next");
+
+  orig_bitmap= dbug_tmp_use_all_columns(table, table->write_set);
+
+  MYSQL_READ_ROW_START(table_share->db.str, table_share->table_name.str, TRUE);
+
+  memset(buf, 0, table->s->null_bytes);
+
+  jclass adapter_class = this->env->FindClass("com/nearinfinity/mysqlengine/jni/HBaseAdapter");
+  jmethodID next_row_method = this->env->GetStaticMethodID(adapter_class, "nextRow", "(J)Lcom/nearinfinity/mysqlengine/jni/Row;");
+  jlong java_scan_id = curr_scan_id;
+  begin = clock();
+  jobject row = this->env->CallStaticObjectMethod(adapter_class, next_row_method, java_scan_id);
+  end = clock();
+  double elapsed = timing(begin,end);
+  this->share->hbase_time += elapsed;
+
+  jclass row_class = this->env->FindClass("com/nearinfinity/mysqlengine/jni/Row");
+  jmethodID get_keys_method = this->env->GetMethodID(row_class, "getKeys", "()[Ljava/lang/String;");
+  jmethodID get_vals_method = this->env->GetMethodID(row_class, "getValues", "()[[B");
+  jmethodID get_uuid_method = this->env->GetMethodID(row_class, "getUUID", "()[B");
+
+  jarray keys = (jarray) this->env->CallObjectMethod(row, get_keys_method);
+  jarray vals = (jarray) this->env->CallObjectMethod(row, get_vals_method);
+  jbyteArray uuid = (jbyteArray) this->env->CallObjectMethod(row, get_uuid_method);
+
+  if (this->env->GetArrayLength(keys) == 0 ||
+      this->env->GetArrayLength(vals) == 0)
+  {
+    dbug_tmp_restore_column_map(table->write_set, orig_bitmap);
+    DBUG_RETURN(HA_ERR_END_OF_FILE);
+  }
+
+  this->ref = (uchar*) this->env->GetByteArrayElements(uuid, JNI_FALSE);
+  this->ref_length = 16;
+
+  store_field_values(buf, keys, vals);
+  dbug_tmp_restore_column_map(table->write_set, orig_bitmap);
+  
+  stats.records++;
+  MYSQL_READ_ROW_DONE(rc);
+
+  DBUG_RETURN(rc);
+}
+
+void CloudHandler::store_field_values(uchar *buf, jarray keys, jarray vals)
+{
+  jboolean is_copy = JNI_FALSE;
+  jsize size = this->env->GetArrayLength(keys);
+
+  for (jsize i = 0 ; i < size ; i++)
+  {
+    jstring key_string = (jstring) this->env->GetObjectArrayElement((jobjectArray) keys, i);
+    const char* key = java_to_string(key_string);
+    jbyteArray byte_array = (jbyteArray) this->env->GetObjectArrayElement((jobjectArray) vals, i);
+    jsize val_length = this->env->GetArrayLength(byte_array);
+    jbyte* bytes =this->env->GetByteArrayElements(byte_array, &is_copy);
+    char* val = (char*) bytes;
+
+    for(int j = 0; j < table->s->fields; j++)
+    {
+      Field *field = table->field[j];
+      if (strcmp(key, field->field_name) != 0)
+      {
+        continue;
+      }
+
+      this->store_field_value(field, buf, key, val, val_length);
+      break;
+    }
+
+    this->env->ReleaseByteArrayElements(byte_array, bytes, 0);
+    this->env->ReleaseStringUTFChars(key_string, key);
+  }
+}
+
+void CloudHandler::store_field_value(Field* field, uchar* buf, const char* key, char* val, jsize val_length)
+{
+  my_ptrdiff_t offset = (my_ptrdiff_t) (buf - this->table->record[0]);
+  enum_field_types field_type = field->type();
+  field->move_field_offset(offset);
+
+  if (field_type == MYSQL_TYPE_LONG ||
+      field_type == MYSQL_TYPE_SHORT ||
+      field_type == MYSQL_TYPE_LONGLONG ||
+      field_type == MYSQL_TYPE_INT24 ||
+      field_type == MYSQL_TYPE_TINY ||
+      field_type == MYSQL_TYPE_YEAR)
+  {
+    longlong long_value = *(longlong*)val;
+    if(this->is_little_endian())
+    {
+      long_value = __builtin_bswap64(long_value);
+    }
+
+    field->store(long_value, false);
+  }
+  else if (field_type == MYSQL_TYPE_FLOAT ||
+           field_type == MYSQL_TYPE_DECIMAL ||
+           field_type == MYSQL_TYPE_NEWDECIMAL ||
+           field_type == MYSQL_TYPE_DOUBLE)
+  {
+    double double_value;
+    if (this->is_little_endian())
+    {
+      longlong* long_ptr = (longlong*)val;
+      longlong swapped_long = __builtin_bswap64(*long_ptr);
+      double_value = *(double*)&swapped_long;
+    }
+    else
+    {
+      double_value = *(double*)val;
+    }
+
+    field->store(double_value);
+  }
+  else if (field_type == MYSQL_TYPE_VARCHAR
+      || field_type == MYSQL_TYPE_STRING
+      || field_type == MYSQL_TYPE_VAR_STRING
+      || field_type == MYSQL_TYPE_BLOB
+      || field_type == MYSQL_TYPE_TINY_BLOB
+      || field_type == MYSQL_TYPE_MEDIUM_BLOB
+      || field_type == MYSQL_TYPE_LONG_BLOB
+      || field_type == MYSQL_TYPE_ENUM)
+  {
+    field->store(val, val_length, &my_charset_bin);
+  }
+  else if (field_type == MYSQL_TYPE_TIME
+		  || field_type == MYSQL_TYPE_DATE
+		  || field_type == MYSQL_TYPE_DATETIME
+		  || field_type == MYSQL_TYPE_TIMESTAMP
+		  || field_type == MYSQL_TYPE_NEWDATE)
+  {
+	  MYSQL_TIME mysql_time;
+
+	  int was_cut;
+	  int warning;
+
+	  switch (field_type)
+	  {
+	  case MYSQL_TYPE_TIME:
+		  str_to_time(val, field->field_length, &mysql_time, &warning);
+		  break;
+	  default:
+		  str_to_datetime(val, field->field_length, &mysql_time, TIME_FUZZY_DATE, &was_cut);
+		  break;
+	  }
+
+	  field->store_time(&mysql_time, mysql_time.time_type);
+  }
+
+  field->move_field_offset(-offset);
+}
+
+void CloudHandler::position(const uchar *record)
+{
+  DBUG_ENTER("CloudHandler::position");
+  DBUG_VOID_RETURN;
+}
+
+int CloudHandler::rnd_pos(uchar *buf, uchar *pos)
+{
+  int rc = 0;
+  DBUG_ENTER("CloudHandler::rnd_pos");
+  ha_statistic_increment(&SSV::ha_read_rnd_count); // Boilerplate
+  MYSQL_READ_ROW_START(table_share->db.str, table_share->table_name.str, FALSE);
+
+  JVMThreadAttach attached_thread(&this->env, this->jvm);
+
+  jclass adapter_class = this->env->FindClass("com/nearinfinity/mysqlengine/jni/HBaseAdapter");
+  jmethodID get_row_method = this->env->GetStaticMethodID(adapter_class, "getRow", "(JLjava/lang/String;[B)Lcom/nearinfinity/mysqlengine/jni/Row;");
+  jlong java_scan_id = curr_scan_id;
+  jobject row = this->env->CallStaticObjectMethod(adapter_class, get_row_method, java_scan_id, pos);
+
+  jclass row_class = this->env->FindClass("com/nearinfinity/mysqlengine/jni/Row");
+  jmethodID get_keys_method = this->env->GetMethodID(row_class, "getKeys", "()[Ljava/lang/String;");
+  jmethodID get_vals_method = this->env->GetMethodID(row_class, "getValues", "()[[B");
+
+  jarray keys = (jarray) this->env->CallObjectMethod(row, get_keys_method);
+  jarray vals = (jarray) this->env->CallObjectMethod(row, get_vals_method);
+
+  jboolean is_copy = JNI_FALSE;
+
+  if (this->env->GetArrayLength(keys) == 0 ||
+      this->env->GetArrayLength(vals) == 0)
+  {
+    DBUG_RETURN(HA_ERR_WRONG_COMMAND);
+  }
+
+  store_field_values(buf, keys, vals);
+
+  MYSQL_READ_ROW_DONE(rc);
+  DBUG_RETURN(rc);
+}
+
+int CloudHandler::rnd_end()
+{
+  DBUG_ENTER("CloudHandler::rnd_end");
+
+  jclass adapter_class = this->env->FindClass("com/nearinfinity/mysqlengine/jni/HBaseAdapter");
+  jmethodID end_scan_method = this->env->GetStaticMethodID(adapter_class, "endScan", "(J)V");
+  jlong java_scan_id = curr_scan_id;
+
+  this->env->CallStaticVoidMethod(adapter_class, end_scan_method, java_scan_id);
+  INFO(("Total HBase time %f ms", this->share->hbase_time));
+  this->share->hbase_time = 0;
+  this->jvm->DetachCurrentThread();
+
+  curr_scan_id = -1;
+  DBUG_RETURN(0);
+}
+
+int CloudHandler::create(const char *name, TABLE *table_arg,
+                         HA_CREATE_INFO *create_info)
+{
+  DBUG_ENTER("CloudHandler::create");
+
+  JVMThreadAttach attached_thread(&this->env, this->jvm);
+  jclass adapter_class = this->env->FindClass("com/nearinfinity/mysqlengine/jni/HBaseAdapter");
+  if (adapter_class == NULL)
+  {
+    this->print_java_exception(this->env);
+    ERROR(("Could not find adapter class HBaseAdapter"));
+    DBUG_RETURN(1);
+  }
+
+  const char* table_name = create_info->alias;
+
+  jclass list_class = this->env->FindClass("java/util/LinkedList");
+  jmethodID list_constructor = this->env->GetMethodID(list_class, "<init>", "()V");
+  jobject columns = this->env->NewObject(list_class, list_constructor);
+  jmethodID add_column = this->env->GetMethodID(list_class, "add", "(Ljava/lang/Object;)Z");
+
+  for (Field **field = table_arg->field ; *field ; field++)
+  {
+    this->env->CallBooleanMethod(columns, add_column, string_to_java_string((*field)->field_name));
+  }
+
+  jmethodID create_table_method = this->env->GetStaticMethodID(adapter_class, "createTable", "(Ljava/lang/String;Ljava/util/List;)Z");
+  jboolean result = this->env->CallStaticBooleanMethod(adapter_class, create_table_method, string_to_java_string(table_name), columns);
+  INFO(("Result of createTable: %d", result));
+  this->print_java_exception(this->env);
+
+  DBUG_RETURN(0);
+}
+
+THR_LOCK_DATA **CloudHandler::store_lock(THD *thd, THR_LOCK_DATA **to, enum thr_lock_type lock_type)
+{
+  if (lock_type != TL_IGNORE && lock.type == TL_UNLOCK)
+    lock.type=lock_type;
+  *to++= &lock;
+  return to;
+}
+
+/*
+  Free lock controls.
+*/
+int CloudHandler::free_share(CloudShare *share)
+{
+  DBUG_ENTER("CloudHandler::free_share");
+  mysql_mutex_lock(cloud_mutex);
+  int result_code= 0;
+  if (!--share->use_count)
+  {
+    my_hash_delete(cloud_open_tables, (uchar*) share);
+    thr_lock_delete(&share->lock);
+    //mysql_mutex_destroy(&share->mutex);
+    my_free(share);
+  }
+  mysql_mutex_unlock(cloud_mutex);
+
+  DBUG_RETURN(result_code);
+}
+
+int CloudHandler::info(uint)
+{
+  DBUG_ENTER("CloudHandler::info");
+  if (stats.records < 2)
+    stats.records= 2;
+  DBUG_RETURN(0);
+}
+
+CloudShare *CloudHandler::get_share(const char *table_name, TABLE *table)
+{
+  CloudShare *share;
+  char meta_file_name[FN_REFLEN];
+  MY_STAT file_stat;                /* Stat information for the data file */
+  char *tmp_path_name;
+  char *tmp_alias;
+  uint path_length, alias_length;
+
+  rec_buffer= create_record_buffer(table->s->reclength);
+
+  if (!rec_buffer)
+  {
+    DBUG_PRINT("CloudHandler", ("Ran out of memory while allocating record buffer"));
+
+    return NULL;
+  }
+
+  mysql_mutex_lock(cloud_mutex);
+  path_length=(uint) strlen(table_name);
+  alias_length=(uint) strlen(table->alias);
+
+  /*
+  If share is not present in the hash, create a new share and
+  initialize its members.
+  */
+  if (!(share=(CloudShare*) my_hash_search(cloud_open_tables,
+              (uchar*) table_name,
+              path_length)))
+  {
+    if (!my_multi_malloc(MYF(MY_WME | MY_ZEROFILL),
+                         &share, sizeof(*share),
+                         &tmp_path_name, path_length+1,
+                         &tmp_alias, alias_length+1,
+                         NullS))
+    {
+      mysql_mutex_unlock(cloud_mutex);
+      return NULL;
+    }
+  }
+
+  share->use_count= 0;
+  share->table_path_length= path_length;
+  share->path_to_table= tmp_path_name;
+  share->table_alias= tmp_alias;
+  share->crashed= FALSE;
+  share->rows_recorded= 0;
+  share->hbase_time = 0;
+
+  if (my_hash_insert(cloud_open_tables, (uchar*) share))
+    goto error;
+  thr_lock_init(&share->lock);
+
+  share->use_count++;
+  mysql_mutex_unlock(cloud_mutex);
+
+  return share;
+
+error:
+  mysql_mutex_unlock(cloud_mutex);
+  my_free(share);
+
+  return NULL;
+}
+
+int CloudHandler::extra(enum ha_extra_function operation)
+{
+  DBUG_ENTER("CloudHandler::extra");
+  DBUG_RETURN(0);
+}
+
+/* Set up the JNI Environment, and then persist the row to HBase.
+ * This helper calls sql_to_java, which returns the row information
+ * as a jobject to be sent to the HBaseAdapter.
+ */
+int CloudHandler::write_row_helper() {
+  DBUG_ENTER("CloudHandler::write_row_helper");
+  JVMThreadAttach attached_thread(&this->env, this->jvm);
+
+  jclass adapter_class = this->env->FindClass("com/nearinfinity/mysqlengine/jni/HBaseAdapter");
+  jmethodID write_row_method = this->env->GetStaticMethodID(adapter_class, "writeRow", "(Ljava/lang/String;Ljava/util/Map;)Z");
+  jstring java_table_name = this->string_to_java_string(this->share->table_alias);
+  jobject java_row_map = sql_to_java();
+
+  this->env->CallStaticBooleanMethod(adapter_class, write_row_method, java_table_name, java_row_map);
+
+  DBUG_RETURN(0);
+}
+
+/* Read fields into a java map.
+ */
+jobject CloudHandler::sql_to_java() {
+  jobject java_map = this->create_java_map();
+  // Boilerplate stuff every engine has to do on writes
+
   if (table->timestamp_field_type & TIMESTAMP_AUTO_SET_ON_INSERT)
     table->timestamp_field->set_time();
 
-  jclass adapter_class = jni_env->FindClass("com/nearinfinity/mysqlengine/jni/HBaseAdapter");
-  jmethodID write_row_method = jni_env->GetStaticMethodID(adapter_class, "writeRow", "(Ljava/lang/String;Ljava/util/Map;)Z");
-  jstring java_table_name = this->string_to_java_string(jni_env, this->share->table_alias);
-  jobject java_map = this->create_java_map(jni_env);
+  my_bitmap_map *old_map = dbug_tmp_use_all_columns(table, table->read_set);
 
   char attribute_buffer[1024];
   String attribute(attribute_buffer, sizeof(attribute_buffer), &my_charset_bin);
@@ -207,570 +660,6 @@
       field->set_null();
     }
 
-    jstring field_name = this->string_to_java_string(jni_env, field->field_name);
-    jbyteArray java_bytes = this->convert_value_to_java_bytes(jni_env, rec_buffer->buffer, actualFieldSize);
-
-    java_map_insert(jni_env, java_map, field_name, java_bytes);
-  }
-
-  jni_env->CallStaticBooleanMethod(adapter_class, write_row_method, java_table_name, java_map);
-
-  dbug_tmp_restore_column_map(table->read_set, old_map);
-
-  DBUG_RETURN(0);
->>>>>>> 0a588493
-}
-
-/*
-  This will be called in a table scan right before the previous ::rnd_next()
-  call.
-*/
-int CloudHandler::update_row(const uchar *old_data, uchar *new_data)
-{
-  DBUG_ENTER("CloudHandler::update_row");
-
-  ha_statistic_increment(&SSV::ha_update_count);
-
-  // TODO: The next two lines should really be some kind of transaction.
-  delete_row_helper();
-  int ret = write_row_helper();
-
-  DBUG_RETURN(ret);
-}
-
-int CloudHandler::delete_row(const uchar *buf)
-{
-  DBUG_ENTER("CloudHandler::delete_row");
-  ha_statistic_increment(&SSV::ha_delete_count);
-  delete_row_helper();
-  DBUG_RETURN(0);
-}
-
-int CloudHandler::delete_row_helper()
-{
-  DBUG_ENTER("CloudHandler::delete_row_helper");
-
-  JVMThreadAttach attached_thread(&this->env, this->jvm);
-
-  jclass adapter_class = this->env->FindClass("com/nearinfinity/mysqlengine/jni/HBaseAdapter");
-  jmethodID delete_row_method = this->env->GetStaticMethodID(adapter_class, "deleteRow", "(J)Z");
-  jlong java_scan_id = curr_scan_id;
-
-  jboolean result = this->env->CallStaticBooleanMethod(adapter_class, delete_row_method, java_scan_id);
-
-  DBUG_RETURN(result);
-}
-
-int CloudHandler::rnd_init(bool scan)
-{
-  DBUG_ENTER("CloudHandler::rnd_init");
-
-  const char* table_name = this->table->alias;
-
-  JavaVMAttachArgs attachArgs;
-  attachArgs.version = JNI_VERSION_1_6;
-  attachArgs.name = NULL;
-  attachArgs.group = NULL;
-  this->jvm->AttachCurrentThread((void**)&this->env, &attachArgs);
-
-  jclass adapter_class = this->env->FindClass("com/nearinfinity/mysqlengine/jni/HBaseAdapter");
-  jmethodID start_scan_method = this->env->GetStaticMethodID(adapter_class, "startScan", "(Ljava/lang/String;)J");
-  jstring java_table_name = this->string_to_java_string(table_name);
-
-  this->curr_scan_id = this->env->CallStaticLongMethod(adapter_class, start_scan_method, java_table_name);
-
-  DBUG_RETURN(0);
-}
-
-int CloudHandler::external_lock(THD *thd, int lock_type)
-{
-  DBUG_ENTER("CloudHandler::external_lock");
-  DBUG_RETURN(0);
-}
-
-double timing(clock_t begin, clock_t end)
-{
-  return (double)((end - begin)*1000) / CLOCKS_PER_SEC;
-}
-
-int CloudHandler::rnd_next(uchar *buf)
-{
-  int rc = 0;
-  my_bitmap_map *orig_bitmap;
-  clock_t begin,end;
-
-  ha_statistic_increment(&SSV::ha_read_rnd_next_count);
-  DBUG_ENTER("CloudHandler::rnd_next");
-
-  orig_bitmap= dbug_tmp_use_all_columns(table, table->write_set);
-
-  MYSQL_READ_ROW_START(table_share->db.str, table_share->table_name.str, TRUE);
-
-  memset(buf, 0, table->s->null_bytes);
-
-  jclass adapter_class = this->env->FindClass("com/nearinfinity/mysqlengine/jni/HBaseAdapter");
-  jmethodID next_row_method = this->env->GetStaticMethodID(adapter_class, "nextRow", "(J)Lcom/nearinfinity/mysqlengine/jni/Row;");
-  jlong java_scan_id = curr_scan_id;
-  begin = clock();
-  jobject row = this->env->CallStaticObjectMethod(adapter_class, next_row_method, java_scan_id);
-  end = clock();
-  double elapsed = timing(begin,end);
-  this->share->hbase_time += elapsed;
-
-  jclass row_class = this->env->FindClass("com/nearinfinity/mysqlengine/jni/Row");
-  jmethodID get_keys_method = this->env->GetMethodID(row_class, "getKeys", "()[Ljava/lang/String;");
-  jmethodID get_vals_method = this->env->GetMethodID(row_class, "getValues", "()[[B");
-  jmethodID get_uuid_method = this->env->GetMethodID(row_class, "getUUID", "()[B");
-
-  jarray keys = (jarray) this->env->CallObjectMethod(row, get_keys_method);
-  jarray vals = (jarray) this->env->CallObjectMethod(row, get_vals_method);
-  jbyteArray uuid = (jbyteArray) this->env->CallObjectMethod(row, get_uuid_method);
-
-  if (this->env->GetArrayLength(keys) == 0 ||
-      this->env->GetArrayLength(vals) == 0)
-  {
-    dbug_tmp_restore_column_map(table->write_set, orig_bitmap);
-    DBUG_RETURN(HA_ERR_END_OF_FILE);
-  }
-
-  this->ref = (uchar*) this->env->GetByteArrayElements(uuid, JNI_FALSE);
-  this->ref_length = 16;
-
-  store_field_values(buf, keys, vals);
-  dbug_tmp_restore_column_map(table->write_set, orig_bitmap);
-  
-  stats.records++;
-  MYSQL_READ_ROW_DONE(rc);
-
-  DBUG_RETURN(rc);
-}
-
-void CloudHandler::store_field_values(uchar *buf, jarray keys, jarray vals)
-{
-  jboolean is_copy = JNI_FALSE;
-  jsize size = this->env->GetArrayLength(keys);
-
-  for (jsize i = 0 ; i < size ; i++)
-  {
-    jstring key_string = (jstring) this->env->GetObjectArrayElement((jobjectArray) keys, i);
-    const char* key = java_to_string(key_string);
-    jbyteArray byte_array = (jbyteArray) this->env->GetObjectArrayElement((jobjectArray) vals, i);
-    jsize val_length = this->env->GetArrayLength(byte_array);
-    jbyte* bytes =this->env->GetByteArrayElements(byte_array, &is_copy);
-    char* val = (char*) bytes;
-
-    for(int j = 0; j < table->s->fields; j++)
-    {
-      Field *field = table->field[j];
-      if (strcmp(key, field->field_name) != 0)
-      {
-        continue;
-      }
-
-      this->store_field_value(field, buf, key, val, val_length);
-      break;
-    }
-
-    this->env->ReleaseByteArrayElements(byte_array, bytes, 0);
-    this->env->ReleaseStringUTFChars(key_string, key);
-  }
-}
-
-void CloudHandler::store_field_value(Field* field, uchar* buf, const char* key, char* val, jsize val_length)
-{
-  my_ptrdiff_t offset = (my_ptrdiff_t) (buf - this->table->record[0]);
-  enum_field_types field_type = field->type();
-  field->move_field_offset(offset);
-
-  if (field_type == MYSQL_TYPE_LONG ||
-      field_type == MYSQL_TYPE_SHORT ||
-      field_type == MYSQL_TYPE_LONGLONG ||
-      field_type == MYSQL_TYPE_INT24 ||
-      field_type == MYSQL_TYPE_TINY ||
-      field_type == MYSQL_TYPE_YEAR)
-  {
-    longlong long_value = *(longlong*)val;
-    if(this->is_little_endian())
-    {
-      long_value = __builtin_bswap64(long_value);
-    }
-
-    field->store(long_value, false);
-  }
-  else if (field_type == MYSQL_TYPE_FLOAT ||
-           field_type == MYSQL_TYPE_DECIMAL ||
-           field_type == MYSQL_TYPE_NEWDECIMAL ||
-           field_type == MYSQL_TYPE_DOUBLE)
-  {
-    double double_value;
-    if (this->is_little_endian())
-    {
-      longlong* long_ptr = (longlong*)val;
-      longlong swapped_long = __builtin_bswap64(*long_ptr);
-      double_value = *(double*)&swapped_long;
-    }
-    else
-    {
-      double_value = *(double*)val;
-    }
-
-    field->store(double_value);
-  }
-  else if (field_type == MYSQL_TYPE_VARCHAR
-      || field_type == MYSQL_TYPE_STRING
-      || field_type == MYSQL_TYPE_VAR_STRING
-      || field_type == MYSQL_TYPE_BLOB
-      || field_type == MYSQL_TYPE_TINY_BLOB
-      || field_type == MYSQL_TYPE_MEDIUM_BLOB
-      || field_type == MYSQL_TYPE_LONG_BLOB
-      || field_type == MYSQL_TYPE_ENUM)
-  {
-    field->store(val, val_length, &my_charset_bin);
-  }
-  else if (field_type == MYSQL_TYPE_TIME
-		  || field_type == MYSQL_TYPE_DATE
-		  || field_type == MYSQL_TYPE_DATETIME
-		  || field_type == MYSQL_TYPE_TIMESTAMP
-		  || field_type == MYSQL_TYPE_NEWDATE)
-  {
-	  MYSQL_TIME mysql_time;
-
-	  int was_cut;
-	  int warning;
-
-	  switch (field_type)
-	  {
-	  case MYSQL_TYPE_TIME:
-		  str_to_time(val, field->field_length, &mysql_time, &warning);
-		  break;
-	  default:
-		  str_to_datetime(val, field->field_length, &mysql_time, TIME_FUZZY_DATE, &was_cut);
-		  break;
-	  }
-
-	  field->store_time(&mysql_time, mysql_time.time_type);
-  }
-
-  field->move_field_offset(-offset);
-}
-
-void CloudHandler::position(const uchar *record)
-{
-  DBUG_ENTER("CloudHandler::position");
-  DBUG_VOID_RETURN;
-}
-
-int CloudHandler::rnd_pos(uchar *buf, uchar *pos)
-{
-  int rc = 0;
-  DBUG_ENTER("CloudHandler::rnd_pos");
-  ha_statistic_increment(&SSV::ha_read_rnd_count); // Boilerplate
-  MYSQL_READ_ROW_START(table_share->db.str, table_share->table_name.str, FALSE);
-
-  JVMThreadAttach attached_thread(&this->env, this->jvm);
-
-  jclass adapter_class = this->env->FindClass("com/nearinfinity/mysqlengine/jni/HBaseAdapter");
-  jmethodID get_row_method = this->env->GetStaticMethodID(adapter_class, "getRow", "(JLjava/lang/String;[B)Lcom/nearinfinity/mysqlengine/jni/Row;");
-  jlong java_scan_id = curr_scan_id;
-  jobject row = this->env->CallStaticObjectMethod(adapter_class, get_row_method, java_scan_id, pos);
-
-  jclass row_class = this->env->FindClass("com/nearinfinity/mysqlengine/jni/Row");
-  jmethodID get_keys_method = this->env->GetMethodID(row_class, "getKeys", "()[Ljava/lang/String;");
-  jmethodID get_vals_method = this->env->GetMethodID(row_class, "getValues", "()[[B");
-
-  jarray keys = (jarray) this->env->CallObjectMethod(row, get_keys_method);
-  jarray vals = (jarray) this->env->CallObjectMethod(row, get_vals_method);
-
-  jboolean is_copy = JNI_FALSE;
-
-  if (this->env->GetArrayLength(keys) == 0 ||
-      this->env->GetArrayLength(vals) == 0)
-  {
-    DBUG_RETURN(HA_ERR_WRONG_COMMAND);
-  }
-
-  store_field_values(buf, keys, vals);
-
-  MYSQL_READ_ROW_DONE(rc);
-  DBUG_RETURN(rc);
-}
-
-int CloudHandler::rnd_end()
-{
-  DBUG_ENTER("CloudHandler::rnd_end");
-
-  jclass adapter_class = this->env->FindClass("com/nearinfinity/mysqlengine/jni/HBaseAdapter");
-  jmethodID end_scan_method = this->env->GetStaticMethodID(adapter_class, "endScan", "(J)V");
-  jlong java_scan_id = curr_scan_id;
-
-  this->env->CallStaticVoidMethod(adapter_class, end_scan_method, java_scan_id);
-  INFO(("Total HBase time %f ms", this->share->hbase_time));
-  this->share->hbase_time = 0;
-  this->jvm->DetachCurrentThread();
-
-  curr_scan_id = -1;
-  DBUG_RETURN(0);
-}
-
-int CloudHandler::create(const char *name, TABLE *table_arg,
-                         HA_CREATE_INFO *create_info)
-{
-  DBUG_ENTER("CloudHandler::create");
-
-  JVMThreadAttach attached_thread(&this->env, this->jvm);
-  jclass adapter_class = this->env->FindClass("com/nearinfinity/mysqlengine/jni/HBaseAdapter");
-  if (adapter_class == NULL)
-  {
-    this->print_java_exception(this->env);
-    ERROR(("Could not find adapter class HBaseAdapter"));
-    DBUG_RETURN(1);
-  }
-
-  const char* table_name = create_info->alias;
-
-  jclass list_class = this->env->FindClass("java/util/LinkedList");
-  jmethodID list_constructor = this->env->GetMethodID(list_class, "<init>", "()V");
-  jobject columns = this->env->NewObject(list_class, list_constructor);
-  jmethodID add_column = this->env->GetMethodID(list_class, "add", "(Ljava/lang/Object;)Z");
-
-  for (Field **field = table_arg->field ; *field ; field++)
-  {
-    this->env->CallBooleanMethod(columns, add_column, string_to_java_string((*field)->field_name));
-  }
-
-  jmethodID create_table_method = this->env->GetStaticMethodID(adapter_class, "createTable", "(Ljava/lang/String;Ljava/util/List;)Z");
-  jboolean result = this->env->CallStaticBooleanMethod(adapter_class, create_table_method, string_to_java_string(table_name), columns);
-  INFO(("Result of createTable: %d", result));
-  this->print_java_exception(this->env);
-
-  DBUG_RETURN(0);
-}
-
-THR_LOCK_DATA **CloudHandler::store_lock(THD *thd, THR_LOCK_DATA **to, enum thr_lock_type lock_type)
-{
-  if (lock_type != TL_IGNORE && lock.type == TL_UNLOCK)
-    lock.type=lock_type;
-  *to++= &lock;
-  return to;
-}
-
-/*
-  Free lock controls.
-*/
-int CloudHandler::free_share(CloudShare *share)
-{
-  DBUG_ENTER("CloudHandler::free_share");
-  mysql_mutex_lock(cloud_mutex);
-  int result_code= 0;
-  if (!--share->use_count)
-  {
-    my_hash_delete(cloud_open_tables, (uchar*) share);
-    thr_lock_delete(&share->lock);
-    //mysql_mutex_destroy(&share->mutex);
-    my_free(share);
-  }
-  mysql_mutex_unlock(cloud_mutex);
-
-  DBUG_RETURN(result_code);
-}
-
-int CloudHandler::info(uint)
-{
-  DBUG_ENTER("CloudHandler::info");
-  if (stats.records < 2)
-    stats.records= 2;
-  DBUG_RETURN(0);
-}
-
-CloudShare *CloudHandler::get_share(const char *table_name, TABLE *table)
-{
-  CloudShare *share;
-  char meta_file_name[FN_REFLEN];
-  MY_STAT file_stat;                /* Stat information for the data file */
-  char *tmp_path_name;
-  char *tmp_alias;
-  uint path_length, alias_length;
-
-  rec_buffer= create_record_buffer(table->s->reclength);
-
-  if (!rec_buffer)
-  {
-    DBUG_PRINT("CloudHandler", ("Ran out of memory while allocating record buffer"));
-
-    return NULL;
-  }
-
-  mysql_mutex_lock(cloud_mutex);
-  path_length=(uint) strlen(table_name);
-  alias_length=(uint) strlen(table->alias);
-
-  /*
-  If share is not present in the hash, create a new share and
-  initialize its members.
-  */
-  if (!(share=(CloudShare*) my_hash_search(cloud_open_tables,
-              (uchar*) table_name,
-              path_length)))
-  {
-    if (!my_multi_malloc(MYF(MY_WME | MY_ZEROFILL),
-                         &share, sizeof(*share),
-                         &tmp_path_name, path_length+1,
-                         &tmp_alias, alias_length+1,
-                         NullS))
-    {
-      mysql_mutex_unlock(cloud_mutex);
-      return NULL;
-    }
-  }
-
-  share->use_count= 0;
-  share->table_path_length= path_length;
-  share->path_to_table= tmp_path_name;
-  share->table_alias= tmp_alias;
-  share->crashed= FALSE;
-  share->rows_recorded= 0;
-  share->hbase_time = 0;
-
-  if (my_hash_insert(cloud_open_tables, (uchar*) share))
-    goto error;
-  thr_lock_init(&share->lock);
-
-  share->use_count++;
-  mysql_mutex_unlock(cloud_mutex);
-
-  return share;
-
-error:
-  mysql_mutex_unlock(cloud_mutex);
-  my_free(share);
-
-  return NULL;
-}
-
-int CloudHandler::extra(enum ha_extra_function operation)
-{
-  DBUG_ENTER("CloudHandler::extra");
-  DBUG_RETURN(0);
-}
-
-/* Set up the JNI Environment, and then persist the row to HBase.
- * This helper calls sql_to_java, which returns the row information
- * as a jobject to be sent to the HBaseAdapter.
- */
-int CloudHandler::write_row_helper() {
-  DBUG_ENTER("CloudHandler::write_row_helper");
-  JVMThreadAttach attached_thread(&this->env, this->jvm);
-
-  jclass adapter_class = this->env->FindClass("com/nearinfinity/mysqlengine/jni/HBaseAdapter");
-  jmethodID write_row_method = this->env->GetStaticMethodID(adapter_class, "writeRow", "(Ljava/lang/String;Ljava/util/Map;)Z");
-  jstring java_table_name = this->string_to_java_string(this->share->table_alias);
-  jobject java_row_map = sql_to_java();
-
-  this->env->CallStaticBooleanMethod(adapter_class, write_row_method, java_table_name, java_row_map);
-
-  DBUG_RETURN(0);
-}
-
-/* Read fields into a java map.
- */
-jobject CloudHandler::sql_to_java() {
-  jobject java_map = this->create_java_map();
-  // Boilerplate stuff every engine has to do on writes
-
-  if (table->timestamp_field_type & TIMESTAMP_AUTO_SET_ON_INSERT)
-    table->timestamp_field->set_time();
-
-  my_bitmap_map *old_map = dbug_tmp_use_all_columns(table, table->read_set);
-
-  char attribute_buffer[1024];
-  String attribute(attribute_buffer, sizeof(attribute_buffer), &my_charset_bin);
-
-  for (Field **field_ptr=table->field; *field_ptr; field_ptr++)
-  {
-    Field * field = *field_ptr;
-
-    memset(rec_buffer->buffer, 0, rec_buffer->length);
-
-    const bool was_null= field->is_null();
-
-    if (was_null)
-    {
-      field->set_default();
-      field->set_notnull();
-    }
-
-    int fieldType = field->type();
-    uint actualFieldSize = field->field_length;
-
-    if (fieldType == MYSQL_TYPE_LONG
-        || fieldType == MYSQL_TYPE_SHORT
-        || fieldType == MYSQL_TYPE_TINY
-        || fieldType == MYSQL_TYPE_LONGLONG
-        || fieldType == MYSQL_TYPE_INT24
-        || fieldType == MYSQL_TYPE_ENUM)
-    {
-      longlong field_value = field->val_int();
-      if(this->is_little_endian())
-      {
-        field_value = __builtin_bswap64(field_value);
-      }
-
-      actualFieldSize = sizeof(longlong);
-      memcpy(rec_buffer->buffer, &field_value, sizeof(longlong));
-    }
-    else if (fieldType == MYSQL_TYPE_DOUBLE
-             || fieldType == MYSQL_TYPE_FLOAT
-             || fieldType == MYSQL_TYPE_DECIMAL
-             || fieldType == MYSQL_TYPE_NEWDECIMAL)
-    {
-      double field_value = field->val_real();
-      actualFieldSize = sizeof(double);
-      if(this->is_little_endian())
-      {
-        longlong* long_value = (longlong*)&field_value;
-        *long_value = __builtin_bswap64(*long_value);
-      }
-      memcpy(rec_buffer->buffer, &field_value, sizeof(longlong));
-    }
-	else if (fieldType == MYSQL_TYPE_TIME
-			|| fieldType == MYSQL_TYPE_DATE
-			|| fieldType == MYSQL_TYPE_NEWDATE
-			|| fieldType == MYSQL_TYPE_DATETIME
-			|| fieldType == MYSQL_TYPE_TIMESTAMP)
-	{
-		// Use number_to_datetime to convert from a longlong into a MySQL datetime object on reads - ABC
-		MYSQL_TIME mysql_time;
-		field->get_time(&mysql_time);
-		longlong timeValue = TIME_to_ulonglong_time(&mysql_time);
-		if (this->is_little_endian())
-		{
-			timeValue = __builtin_bswap64(timeValue);
-		}
-		actualFieldSize = sizeof(longlong);
-		memcpy(rec_buffer->buffer, &timeValue, sizeof(longlong));
-	}
-    else if (fieldType == MYSQL_TYPE_VARCHAR
-             || fieldType == MYSQL_TYPE_STRING
-             || fieldType == MYSQL_TYPE_VAR_STRING
-             || fieldType == MYSQL_TYPE_BLOB
-             || fieldType == MYSQL_TYPE_TINY_BLOB
-             || fieldType == MYSQL_TYPE_MEDIUM_BLOB
-             || fieldType == MYSQL_TYPE_LONG_BLOB)
-    {
-      field->val_str(&attribute);
-      actualFieldSize = attribute.length();
-      memcpy(rec_buffer->buffer, attribute.ptr(), attribute.length());
-    }
-	else
-	{
-		memcpy(rec_buffer->buffer, field->ptr, field->field_length);
-	}
-
-    if (was_null)
-    {
-      field->set_null();
-    }
-
     jstring field_name = this->string_to_java_string(field->field_name);
     jbyteArray java_bytes = this->convert_value_to_java_bytes(rec_buffer->buffer, actualFieldSize);
 
