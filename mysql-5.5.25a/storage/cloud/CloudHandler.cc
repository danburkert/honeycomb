--- conflicted
+++ resolved
@@ -451,13 +451,7 @@
     share->table_alias= tmp_alias;
     share->crashed= FALSE;
     share->rows_recorded= 0;
-<<<<<<< HEAD
     strmov(share->table_name, table_name);
-=======
-    share->data_file_version= 0;
-    strmov(share->path_to_table, table_name);
-    fn_format(share->data_file_name, table_name, "", "hbase", MY_REPLACE_EXT|MY_UNPACK_FILENAME);
->>>>>>> 6500614c
 
     if (my_hash_insert(cloud_open_tables, (uchar*) share))
         goto error;
