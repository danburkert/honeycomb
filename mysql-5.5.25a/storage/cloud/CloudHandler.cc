#ifdef USE_PRAGMA_IMPLEMENTATION
#pragma implementation        // gcc: Class implementation
#endif

#include "sql_priv.h"
#include "sql_class.h"           // MYSQL_HANDLERTON_INTERFACE_VERSION
#include "CloudHandler.h"
#include "probes_mysql.h"
#include "sql_plugin.h"
#include "ha_cloud.h"
#include "mysql_time.h"
#include "m_string.h"

#include <sys/time.h>
const char **CloudHandler::bas_ext() const
{
  static const char *cloud_exts[] =
  {
    NullS
  };

  return cloud_exts;
}

record_buffer *CloudHandler::create_record_buffer(unsigned int length)
{
  DBUG_ENTER("CloudHandler::create_record_buffer");
  record_buffer *r;
  if (!(r = (record_buffer*) my_malloc(sizeof(record_buffer), MYF(MY_WME))))
  {
    DBUG_RETURN(NULL);
  }

  r->length= (int)length;

  if (!(r->buffer= (uchar*) my_malloc(r->length, MYF(MY_WME))))
  {
    my_free(r);
    DBUG_RETURN(NULL);
  }

  DBUG_RETURN(r);
}

void CloudHandler::destroy_record_buffer(record_buffer *r)
{
  DBUG_ENTER("CloudHandler::destroy_record_buffer");
  my_free(r->buffer);
  my_free(r);
  DBUG_VOID_RETURN;
}

int CloudHandler::open(const char *name, int mode, uint test_if_locked)
{
  DBUG_ENTER("CloudHandler::open");

  if (!(share = get_share(name, table)))
  {
    DBUG_RETURN(1);
  }

  thr_lock_data_init(&share->lock, &lock, (void*) this);

  DBUG_RETURN(0);
}

int CloudHandler::close(void)
{
  DBUG_ENTER("CloudHandler::close");

  destroy_record_buffer(rec_buffer);

  DBUG_RETURN(free_share(share));
}

int CloudHandler::write_row(uchar *buf)
{
  DBUG_ENTER("CloudHandler::write_row");

  if (share->crashed)
    DBUG_RETURN(HA_ERR_CRASHED_ON_USAGE);

  ha_statistic_increment(&SSV::ha_write_count);

  int ret = write_row_helper(buf);

  DBUG_RETURN(ret);
}

/*
  This will be called in a table scan right before the previous ::rnd_next()
  call.
*/
int CloudHandler::update_row(const uchar *old_data, uchar *new_data)
{
  DBUG_ENTER("CloudHandler::update_row");

  ha_statistic_increment(&SSV::ha_update_count);

  // TODO: The next two lines should really be some kind of transaction.
  delete_row_helper();
  write_row_helper(new_data);

  this->flush_writes();
  DBUG_RETURN(0);
}

int CloudHandler::delete_row(const uchar *buf)
{
  DBUG_ENTER("CloudHandler::delete_row");
  ha_statistic_increment(&SSV::ha_delete_count);
  delete_row_helper();
  DBUG_RETURN(0);
}

bool CloudHandler::start_bulk_delete()
{
  DBUG_ENTER("CloudHandler::start_bulk_delete");

  attach_thread();

  DBUG_RETURN(true);
}

int CloudHandler::end_bulk_delete()
{
  DBUG_ENTER("CloudHandler::end_bulk_delete");

  detach_thread();

  DBUG_RETURN(0);
}

int CloudHandler::delete_all_rows()
{
  DBUG_ENTER("CloudHandler::delete_all_rows");

  attach_thread();

  jstring tableName = string_to_java_string(this->table->alias);
  jclass adapter_class = this->adapter();
  jmethodID delete_rows_method = this->env->GetStaticMethodID(adapter_class, "deleteAllRows", "(Ljava/lang/String;)I");

  int count = this->env->CallStaticIntMethod(adapter_class, delete_rows_method, tableName);

  // TODO:  Use the count to actually update the number of deleted rows returned by mysql

  detach_thread();

  DBUG_RETURN(0);
}

int CloudHandler::truncate()
{
  DBUG_ENTER("CloudHandler::truncate");

  DBUG_RETURN(delete_all_rows());
}

void CloudHandler::drop_table(const char *name)
{
  close();

  delete_table(name);
}

int CloudHandler::delete_table(const char *name)
{
  DBUG_ENTER("CloudHandler::delete_table");

  attach_thread();

  const char *alias = extract_table_name_from_path(name);

  jstring tableName = string_to_java_string(alias);
  jclass adapter_class = this->adapter();
  jmethodID drop_table_method = this->env->GetStaticMethodID(adapter_class, "dropTable", "(Ljava/lang/String;)Z");

  this->env->CallStaticBooleanMethod(adapter_class, drop_table_method, tableName);

  detach_thread();

  DBUG_RETURN(0);
}

int CloudHandler::delete_row_helper()
{
  DBUG_ENTER("CloudHandler::delete_row_helper");

  jclass adapter_class = this->adapter();
  jmethodID delete_row_method = this->env->GetStaticMethodID(adapter_class, "deleteRow", "(J)Z");
  jlong java_scan_id = curr_scan_id;

  this->env->CallStaticBooleanMethod(adapter_class, delete_row_method, java_scan_id);

  DBUG_RETURN(0);
}

int CloudHandler::rnd_init(bool scan)
{
  DBUG_ENTER("CloudHandler::rnd_init");

  const char* table_name = this->table->alias;

  attach_thread();

  jclass adapter_class = this->adapter();
  jmethodID start_scan_method = this->env->GetStaticMethodID(adapter_class, "startScan", "(Ljava/lang/String;Z)J");
  jstring java_table_name = string_to_java_string(table_name);

  jboolean java_scan_boolean = scan ? JNI_TRUE : JNI_FALSE;

  this->curr_scan_id = this->env->CallStaticLongMethod(adapter_class, start_scan_method, java_table_name, java_scan_boolean);

  this->performing_scan = scan;

  DBUG_RETURN(0);
}

int CloudHandler::rnd_next(uchar *buf)
{
  int rc = 0;

  ha_statistic_increment(&SSV::ha_read_rnd_next_count);
  DBUG_ENTER("CloudHandler::rnd_next");

  MYSQL_READ_ROW_START(table_share->db.str, table_share->table_name.str, TRUE);

  memset(buf, 0, table->s->null_bytes);
  jlong java_scan_id = curr_scan_id;

  jclass adapter_class = this->adapter();
  jmethodID next_row_method = this->env->GetStaticMethodID(adapter_class, "nextRow", "(J)Lcom/nearinfinity/mysqlengine/jni/Row;");
  jobject row = this->env->CallStaticObjectMethod(adapter_class, next_row_method, java_scan_id);

  jclass row_class = find_jni_class("Row", this->env);
  jmethodID get_row_map_method = this->env->GetMethodID(row_class, "getRowMap", "()Ljava/util/Map;");
  jmethodID get_uuid_method = this->env->GetMethodID(row_class, "getUUID", "()[B");

  jobject row_map = this->env->CallObjectMethod(row, get_row_map_method);

  if (row_map == NULL)
  {
    DBUG_RETURN(HA_ERR_END_OF_FILE);
  }

  this->store_uuid_ref(row, get_uuid_method);
  java_to_sql(buf, row_map);

  MYSQL_READ_ROW_DONE(rc);

  DBUG_RETURN(rc);
}

void CloudHandler::java_to_sql(uchar* buf, jobject row_map)
{
  jboolean is_copy = JNI_FALSE;
  my_bitmap_map *orig_bitmap;
  orig_bitmap= dbug_tmp_use_all_columns(table, table->write_set);

  for (int i = 0; i < table->s->fields; i++)
  {
    Field *field = table->field[i];
    field->set_notnull(); // for some reason the field was inited as null during rnd_pos
    const char* key = field->field_name;
    jstring java_key = string_to_java_string(key);
    jbyteArray java_val = java_map_get(row_map, java_key, this->env);
    if (java_val == NULL)
    {
      field->set_null();
      continue;
    }
    char* val = (char*) this->env->GetByteArrayElements(java_val, &is_copy);
    jsize val_length = this->env->GetArrayLength(java_val);

    my_ptrdiff_t offset = (my_ptrdiff_t) (buf - this->table->record[0]);
    field->move_field_offset(offset);

    switch (field->real_type())
    {
      case MYSQL_TYPE_TINY:
      case MYSQL_TYPE_SHORT:
      case MYSQL_TYPE_LONG:
      case MYSQL_TYPE_LONGLONG:
      case MYSQL_TYPE_INT24:
      case MYSQL_TYPE_YEAR:
      case MYSQL_TYPE_ENUM:
        {
          long long long_value = *(long long*)val;
          if(is_little_endian())
          {
            long_value = __builtin_bswap64(long_value);
          }
          field->store(long_value, false);
          break;
        }
      case MYSQL_TYPE_FLOAT:
      case MYSQL_TYPE_DOUBLE:
        double double_value;
        if (is_little_endian())
        {
          long long* long_ptr = (long long*)val;
          longlong swapped_long = __builtin_bswap64(*long_ptr);
          double_value = *(double*)&swapped_long;
        }
        else
        {
          double_value = *(double*)val;
        }
        field->store(double_value);
        break;

      case MYSQL_TYPE_DECIMAL:
      case MYSQL_TYPE_NEWDECIMAL:
        {
          // TODO: Is this reliable? Field_decimal doesn't seem to have these members. Potential crash for old decimal types. - ABC
          uint precision = ((Field_new_decimal*) field)->precision;
          uint scale = ((Field_new_decimal*) field)->dec;
          my_decimal decimal_val;
          binary2my_decimal(0, (const uchar *) val, &decimal_val, precision, scale);
          ((Field_new_decimal *) field)->store_value((const my_decimal*) &decimal_val);
          break;
        }
      case MYSQL_TYPE_TIME:
        {
          MYSQL_TIME mysql_time;
          int warning;
          str_to_time(val, val_length, &mysql_time, &warning);
          field->store_time(&mysql_time, mysql_time.time_type);
          break;
        }
      case MYSQL_TYPE_DATE:
      case MYSQL_TYPE_NEWDATE:
      case MYSQL_TYPE_DATETIME:
      case MYSQL_TYPE_TIMESTAMP:
        {
          MYSQL_TIME mysql_time;
          int was_cut;
          str_to_datetime(val, val_length, &mysql_time, TIME_FUZZY_DATE, &was_cut);
          field->store_time(&mysql_time, mysql_time.time_type);
          break;
        }
      case MYSQL_TYPE_STRING:
      case MYSQL_TYPE_VARCHAR:
      case MYSQL_TYPE_VAR_STRING:
      case MYSQL_TYPE_TINY_BLOB:
      case MYSQL_TYPE_MEDIUM_BLOB:
      case MYSQL_TYPE_BLOB:
      case MYSQL_TYPE_LONG_BLOB:
        field->store(val, val_length, &my_charset_bin);
        break;
      case MYSQL_TYPE_NULL:
      case MYSQL_TYPE_BIT:
      case MYSQL_TYPE_SET:
      case MYSQL_TYPE_GEOMETRY:
      default:
        break;
    }

    field->move_field_offset(-offset);
    this->env->ReleaseByteArrayElements(java_val, (jbyte*)val, 0);
  }

  dbug_tmp_restore_column_map(table->write_set, orig_bitmap);

  return;
}

int CloudHandler::external_lock(THD *thd, int lock_type)
{
  DBUG_ENTER("CloudHandler::external_lock");
  DBUG_RETURN(0);
}

void CloudHandler::position(const uchar *record)
{
  DBUG_ENTER("CloudHandler::position");
  DBUG_VOID_RETURN;
}

int CloudHandler::rnd_pos(uchar *buf, uchar *pos)
{
  int rc = 0;
  ha_statistic_increment(&SSV::ha_read_rnd_count); // Boilerplate
  DBUG_ENTER("CloudHandler::rnd_pos");

  MYSQL_READ_ROW_START(table_share->db.str, table_share->table_name.str, FALSE);

  jclass adapter_class = this->adapter();
  jmethodID get_row_method = this->env->GetStaticMethodID(adapter_class, "getRow", "(J[B)Lcom/nearinfinity/mysqlengine/jni/Row;");
  jlong java_scan_id = curr_scan_id;
  jbyteArray uuid = convert_value_to_java_bytes(pos, 16);
  jobject row = this->env->CallStaticObjectMethod(adapter_class, get_row_method, java_scan_id, uuid);

  jclass row_class = find_jni_class("Row", this->env);
  jmethodID get_row_map_method = this->env->GetMethodID(row_class, "getRowMap", "()Ljava/util/Map;");

  jobject row_map = this->env->CallObjectMethod(row, get_row_map_method);

  if (row_map == NULL)
  {
    DBUG_RETURN(HA_ERR_END_OF_FILE);
  }

  java_to_sql(buf, row_map);

  MYSQL_READ_ROW_DONE(rc);
  DBUG_RETURN(rc);
}

int CloudHandler::rnd_end()
{
  DBUG_ENTER("CloudHandler::rnd_end");

  this->end_scan();

  this->detach_thread();

  this->reset_scan_counter();
  DBUG_RETURN(0);
}

void CloudHandler::start_bulk_insert(ha_rows rows)
{
  DBUG_ENTER("CloudHandler::start_bulk_insert");

  attach_thread();
  Logging::info("%d rows to be inserted.", rows);

  DBUG_VOID_RETURN;
}

int CloudHandler::end_bulk_insert()
{
  DBUG_ENTER("CloudHandler::end_bulk_insert");

  this->flush_writes();

  detach_thread();
  DBUG_RETURN(0);
}

int CloudHandler::create(const char *name, TABLE *table_arg,
                         HA_CREATE_INFO *create_info)
{
  DBUG_ENTER("CloudHandler::create");

  attach_thread();

  jclass adapter_class = this->adapter();
  if (adapter_class == NULL)
  {
    print_java_exception(this->env);
    ERROR(("Could not find adapter class HBaseAdapter"));
    DBUG_RETURN(1);
  }

  // TODO: LOOK HERE FOR THINGS MUCKED UP

  const char* table_name = create_info->alias;

  jobject columnMap = create_java_map(this->env);
  FieldMetadata metadata(this->env);

  for (Field **field = table_arg->field ; *field ; field++)
  {
<<<<<<< HEAD
    jobject metadataList = metadata.get_field_metadata(*field, table_arg);
    java_map_insert(columnMap, string_to_java_string((*field)->field_name), metadataList, this->env);
=======
    jobject java_metadata_obj = metadata.get_field_metadata(*field, table_arg);
    this->java_map_insert(columnMap, string_to_java_string((*field)->field_name), java_metadata_obj);
>>>>>>> b75c86fc
  }

  jmethodID create_table_method = this->env->GetStaticMethodID(adapter_class, "createTable", "(Ljava/lang/String;Ljava/util/Map;)Z");
  this->env->CallStaticBooleanMethod(adapter_class, create_table_method, string_to_java_string(table_name), columnMap);
  print_java_exception(this->env);

  detach_thread();

  DBUG_RETURN(0);
}

THR_LOCK_DATA **CloudHandler::store_lock(THD *thd, THR_LOCK_DATA **to, enum thr_lock_type lock_type)
{
  if (lock_type != TL_IGNORE && lock.type == TL_UNLOCK)
    lock.type=lock_type;
  *to++= &lock;
  return to;
}

/*
  Free lock controls.
*/
int CloudHandler::free_share(CloudShare *share)
{
  DBUG_ENTER("CloudHandler::free_share");
  mysql_mutex_lock(cloud_mutex);
  int result_code= 0;
  if (!--share->use_count)
  {
    my_hash_delete(cloud_open_tables, (uchar*) share);
    thr_lock_delete(&share->lock);
    my_free(share);
  }
  mysql_mutex_unlock(cloud_mutex);

  DBUG_RETURN(result_code);
}

int CloudHandler::info(uint)
{
  DBUG_ENTER("CloudHandler::info");
  if (stats.records < 2)
    stats.records= 2;
  DBUG_RETURN(0);
}

CloudShare *CloudHandler::get_share(const char *table_name, TABLE *table)
{
  CloudShare *share;
  char *tmp_path_name;
  uint path_length;

  rec_buffer= create_record_buffer(table->s->reclength);

  if (!rec_buffer)
  {
    DBUG_PRINT("CloudHandler", ("Ran out of memory while allocating record buffer"));

    return NULL;
  }

  mysql_mutex_lock(cloud_mutex);
  path_length=(uint) strlen(table_name);

  /*
  If share is not present in the hash, create a new share and
  initialize its members.
  */
  if (!(share=(CloudShare*) my_hash_search(cloud_open_tables,
              (uchar*) table_name,
              path_length)))
  {
    if (!my_multi_malloc(MYF(MY_WME | MY_ZEROFILL),
                         &share, sizeof(*share),
                         &tmp_path_name, path_length+1,
                         NullS))
    {
      mysql_mutex_unlock(cloud_mutex);
      return NULL;
    }
  }

  share->use_count= 0;
  share->table_path_length= path_length;
  share->path_to_table= tmp_path_name;
  share->crashed= FALSE;
  share->rows_recorded= 0;

  if (my_hash_insert(cloud_open_tables, (uchar*) share))
    goto error;
  thr_lock_init(&share->lock);

  share->use_count++;
  mysql_mutex_unlock(cloud_mutex);

  return share;

error:
  mysql_mutex_unlock(cloud_mutex);
  my_free(share);

  return NULL;
}

int CloudHandler::extra(enum ha_extra_function operation)
{
  DBUG_ENTER("CloudHandler::extra");
  DBUG_RETURN(0);
}

/* Set up the JNI Environment, and then persist the row to HBase.
 * This helper calls sql_to_java, which returns the row information
 * as a jobject to be sent to the HBaseAdapter.
 */
int CloudHandler::write_row_helper(uchar* buf)
{
  DBUG_ENTER("CloudHandler::write_row_helper");

  jclass adapter_class = this->adapter();
  jmethodID write_row_method = this->env->GetStaticMethodID(adapter_class, "writeRow", "(Ljava/lang/String;Ljava/util/Map;)Z");
  jstring java_table_name = string_to_java_string(this->table->alias);
  jobject java_row_map = sql_to_java();
  this->env->CallStaticBooleanMethod(adapter_class, write_row_method, java_table_name, java_row_map);

  DBUG_RETURN(0);
}

/* Read fields into a java map.
 */
jobject CloudHandler::sql_to_java()
{
  jobject java_map = create_java_map(this->env);
  // Boilerplate stuff every engine has to do on writes

  if (table->timestamp_field_type & TIMESTAMP_AUTO_SET_ON_INSERT)
    table->timestamp_field->set_time();

  my_bitmap_map *old_map = dbug_tmp_use_all_columns(table, table->read_set);

  uint actualFieldSize;

  for (Field **field_ptr=table->field; *field_ptr; field_ptr++)
  {
    Field * field = *field_ptr;
    jstring field_name = string_to_java_string(field->field_name);

    memset(rec_buffer->buffer, 0, rec_buffer->length);

    const bool is_null = field->is_null();

    if (is_null )
    {
      java_map_insert(java_map, field_name, NULL, this->env);
      continue;
    }

    switch (field->real_type())
    {
      case MYSQL_TYPE_TINY:
      case MYSQL_TYPE_SHORT:
      case MYSQL_TYPE_LONG:
      case MYSQL_TYPE_LONGLONG:
      case MYSQL_TYPE_INT24:
      case MYSQL_TYPE_YEAR:
      case MYSQL_TYPE_ENUM:
        {
          long long integral_value = field->val_int();
          if(is_little_endian())
          {
            integral_value = __builtin_bswap64(integral_value);
          }
          actualFieldSize = sizeof integral_value;
          memcpy(rec_buffer->buffer, &integral_value, actualFieldSize);
          break;
        }
      case MYSQL_TYPE_FLOAT:
      case MYSQL_TYPE_DOUBLE:
        {
          double fp_value = field->val_real();
          long long* fp_ptr;
        if(is_little_endian())
          {
            fp_ptr = (long long*)&fp_value;
            *fp_ptr = __builtin_bswap64(*fp_ptr);
          }
          actualFieldSize = sizeof fp_value;
          memcpy(rec_buffer->buffer, fp_ptr, actualFieldSize);
          break;
        }
      case MYSQL_TYPE_DECIMAL:
      case MYSQL_TYPE_NEWDECIMAL:
        actualFieldSize = field->key_length();
        memcpy(rec_buffer->buffer, field->ptr, actualFieldSize);
        break;
      case MYSQL_TYPE_DATE:
      case MYSQL_TYPE_NEWDATE:
      case MYSQL_TYPE_TIME:
      case MYSQL_TYPE_DATETIME:
      case MYSQL_TYPE_TIMESTAMP:
        {
          MYSQL_TIME mysql_time;
          char temporal_value[MAX_DATE_STRING_REP_LENGTH];
          field->get_time(&mysql_time);
          my_TIME_to_str(&mysql_time, temporal_value);
          actualFieldSize = strlen(temporal_value);
          memcpy(rec_buffer->buffer, temporal_value, actualFieldSize);
          break;
        }
      case MYSQL_TYPE_STRING:
        {
          char string_value_buff[1024];  // TODO: This is going to cause a buffer overflow for large blob/string types
          String string_value(string_value_buff, sizeof(string_value_buff), &my_charset_bin);
          field->val_str(&string_value);
          actualFieldSize = field->field_length;
          memcpy(rec_buffer->buffer, string_value.ptr(), actualFieldSize);
          break;
        }
      case MYSQL_TYPE_VARCHAR:
      case MYSQL_TYPE_VAR_STRING:
      case MYSQL_TYPE_BLOB:
      case MYSQL_TYPE_TINY_BLOB:
      case MYSQL_TYPE_MEDIUM_BLOB:
      case MYSQL_TYPE_LONG_BLOB:
        {
          char string_value_buff[1024];  // TODO: This is going to cause a buffer overflow for large blob/string types
          String string_value(string_value_buff, sizeof(string_value_buff), &my_charset_bin);
          field->val_str(&string_value);
          actualFieldSize = string_value.length();
          memcpy(rec_buffer->buffer, string_value.ptr(), actualFieldSize);
          break;
        }
      case MYSQL_TYPE_NULL:
      case MYSQL_TYPE_BIT:
      case MYSQL_TYPE_SET:
      case MYSQL_TYPE_GEOMETRY:
      default:
        actualFieldSize = field->field_length;
        memcpy(rec_buffer->buffer, field->ptr, field->field_length);
        break;
    }

    jbyteArray java_bytes = convert_value_to_java_bytes(rec_buffer->buffer, actualFieldSize);

    java_map_insert(java_map, field_name, java_bytes, this->env);
  }

  dbug_tmp_restore_column_map(table->read_set, old_map);

  return java_map;
}

const char* CloudHandler::java_to_string(jstring j_str)
{
  return this->env->GetStringUTFChars(j_str, NULL);
}

jstring CloudHandler::string_to_java_string(const char *string)
{
  return env->NewStringUTF(string);
}

<<<<<<< HEAD
jbyteArray CloudHandler::convert_value_to_java_bytes(uchar* value, uint32 length)
{
  jbyteArray byteArray = this->env->NewByteArray(length);
  jbyte *java_bytes = this->env->GetByteArrayElements(byteArray, 0);

  memcpy(java_bytes, value, length);

  this->env->SetByteArrayRegion(byteArray, 0, length, java_bytes);
  this->env->ReleaseByteArrayElements(byteArray, java_bytes, 0);

  return byteArray;
=======
jobject CloudHandler::create_java_map()
{
  jclass map_class = this->env->FindClass("java/util/TreeMap");
  jmethodID constructor = this->env->GetMethodID(map_class, "<init>", "()V");
  return this->env->NewObject(map_class, constructor);
}

jobject CloudHandler::java_map_insert(jobject java_map, jobject key, jobject value)
{
  jclass map_class = this->env->FindClass("java/util/TreeMap");
  jmethodID put_method = this->env->GetMethodID(map_class, "put", "(Ljava/lang/Object;Ljava/lang/Object;)Ljava/lang/Object;");

  return this->env->CallObjectMethod(java_map, put_method, key, value);
}

jbyteArray CloudHandler::java_map_get(jobject java_map, jstring key)
{
  jclass map_class = this->env->FindClass("java/util/TreeMap");
  jmethodID get_method = this->env->GetMethodID(map_class, "get", "(Ljava/lang/Object;)Ljava/lang/Object;");

  return (jbyteArray) this->env->CallObjectMethod(java_map, get_method, key);
}

jboolean CloudHandler::java_map_is_empty(jobject java_map)
{
  jclass map_class = this->env->FindClass("java/util/TreeMap");
  jmethodID is_empty_method = this->env->GetMethodID(map_class, "isEmpty", "()Z");
  jboolean result = env->CallBooleanMethod(java_map, is_empty_method);
  return (bool) result;
>>>>>>> b75c86fc
}

int CloudHandler::index_init(uint idx, bool sorted)
{
  DBUG_ENTER("CloudHandler::index_init");

  this->active_index = idx;

  const char* table_name = this->table->alias;
  const char* column_name = this->table->s->key_info[idx].key_part->field->field_name;
  for (Field **field_ptr=table->field; *field_ptr; field_ptr++)
  {
    Field * field = *field_ptr;
    if (strcmp(field->field_name, column_name) == 0)
    {
      this->index_field = field;
      break;
    }
  }
  attach_thread();

  jclass adapter_class = this->adapter();
  jmethodID start_scan_method = this->env->GetStaticMethodID(adapter_class, "startIndexScan", "(Ljava/lang/String;Ljava/lang/String;)J");
  jstring java_table_name = this->string_to_java_string(table_name);
  jstring java_column_name = this->string_to_java_string(column_name);

  this->curr_scan_id = this->env->CallStaticLongMethod(adapter_class, start_scan_method, java_table_name, java_column_name);

  DBUG_RETURN(0);
}

int CloudHandler::index_end()
{
  DBUG_ENTER("CloudHandler::index_end");

  this->end_scan();
  this->detach_thread();
  this->reset_index_scan_counter();

  DBUG_RETURN(0);
}

int CloudHandler::index_read(uchar *buf, const uchar *key, uint key_len, enum ha_rkey_function find_flag)
{
  DBUG_ENTER("CloudHandler::index_read");

  jclass adapter_class = this->adapter();
  jmethodID index_read_method = this->env->GetStaticMethodID(adapter_class, "indexRead", "(J[BLcom/nearinfinity/mysqlengine/jni/IndexReadType;)Lcom/nearinfinity/mysqlengine/jni/IndexRow;");
  jlong java_scan_id = this->curr_scan_id;
  uchar* key_copy;
  jobject java_find_flag;

  if (find_flag == HA_READ_PREFIX_LAST_OR_PREV)
  {
    find_flag = HA_READ_KEY_OR_PREV;
  }

  if (this->index_field->maybe_null() && is_key_null(key))
  {
    switch (find_flag)
    {
    case HA_READ_KEY_EXACT:
      java_find_flag = java_find_flag_by_name("INDEX_NULL", this->env);
      break;
    case HA_READ_AFTER_KEY:
      java_find_flag = java_find_flag_by_name("INDEX_FIRST", this->env);
      break;
    default:
      java_find_flag = find_flag_to_java(find_flag, this->env);
      break;
    }
  }
  else
  {
    java_find_flag = find_flag_to_java(find_flag, this->env);
  }

  if (this->index_field->maybe_null())
  {
    //If the index is nullable, then the first byte tells us whether it is null
    //We can ignore the value by incrementing the pointer and decrementing the length
    key++;
    key_len--;
  }

  int index_field_type = this->index_field->real_type();

  switch(index_field_type)
  {
    case MYSQL_TYPE_LONG:
    case MYSQL_TYPE_SHORT:
    case MYSQL_TYPE_TINY:
    case MYSQL_TYPE_LONGLONG:
    case MYSQL_TYPE_INT24:
    case MYSQL_TYPE_ENUM:
    {
      key_copy = new uchar[sizeof(long long)]; // Store key as 8 bytes
      const bool is_signed = !is_unsigned_field(this->index_field);
      bytes_to_long(key, key_len, is_signed, key_copy);
      key_len = sizeof(longlong);
      make_big_endian(key_copy, key_len);
      break;
    }
    case MYSQL_TYPE_YEAR:
    {
      key_copy = new uchar[sizeof(long long)];

      /* It comes to us as one byte, need to cast it to int and add 1900 */
      uint32_t int_val = (uint32_t)key[0] + 1900;

      bytes_to_long((uchar *)&int_val, sizeof(uint32_t), false, key_copy);
      key_len = sizeof(long long);
      make_big_endian(key_copy, key_len);
      break;
    }
    case MYSQL_TYPE_FLOAT:
    {
      double j = (double)floatGet(key);

      key_copy = new uchar[sizeof(double)];
      key_len = sizeof(double);

      doublestore(key_copy, j);
      this->reverse_bytes(key_copy, key_len);
    }
      break;
    case MYSQL_TYPE_DOUBLE:
    {
      double j;
      doubleget(j, key);

      key_copy = new uchar[sizeof(double)];
      key_len = sizeof(double);

      doublestore(key_copy, j);
      this->reverse_bytes(key_copy, key_len);
    }
      break;
    case MYSQL_TYPE_DECIMAL:
    case MYSQL_TYPE_NEWDECIMAL:
      {
        key_copy = new uchar[key_len];
        memcpy(key_copy, key, key_len);
        break;
      }
    case MYSQL_TYPE_DATE:
    case MYSQL_TYPE_DATETIME:
    case MYSQL_TYPE_TIME:
    case MYSQL_TYPE_TIMESTAMP:
    case MYSQL_TYPE_NEWDATE:
    {
      MYSQL_TIME mysql_time;

      switch (index_field_type)
      {
      case MYSQL_TYPE_DATE:
      case MYSQL_TYPE_NEWDATE:
        if (key_len == 3)
        {
          extract_mysql_newdate((long) uint3korr(key), &mysql_time);
        }
        else
        {
          extract_mysql_old_date((int32) uint4korr(key), &mysql_time);
        }
        break;
      case MYSQL_TYPE_TIMESTAMP:
        extract_mysql_timestamp((long) uint4korr(key), &mysql_time, table->in_use);
        break;
      case MYSQL_TYPE_TIME:
        extract_mysql_time((long) uint3korr(key), &mysql_time);
        break;
      case MYSQL_TYPE_DATETIME:
        extract_mysql_datetime((ulonglong) uint8korr(key), &mysql_time);
        break;
      }

      char timeString[MAX_DATE_STRING_REP_LENGTH];
      my_TIME_to_str(&mysql_time, timeString);
      int length = strlen(timeString);
      key_copy = new uchar[length];
      memcpy(key_copy, timeString, length);
      key_len = length;
    }
    break;
    case MYSQL_TYPE_VARCHAR:
    {
      /**
       * VARCHARs are prefixed with two bytes that represent the actual length of the value.
       * So we need to read the length into actual_length, then copy those bits to key_copy.
       * Thank you, MySQL...
       */
      uint16_t *short_len_ptr = (uint16_t *)key;
      key_len = (uint)(*short_len_ptr);
      key += 2;
      key_copy = new uchar[key_len];
      memcpy(key_copy, key, key_len);
    }
    break;
    default:
      key_copy = new uchar[key_len];
      memcpy(key_copy, key, key_len);
      break;
  }

  jbyteArray java_key = this->env->NewByteArray(key_len);
  this->env->SetByteArrayRegion(java_key, 0, key_len, (jbyte*)key_copy);
  delete[] key_copy;
  jobject index_row = this->env->CallStaticObjectMethod(adapter_class, index_read_method, java_scan_id, java_key, java_find_flag);

  if(read_index_row(index_row, buf) == HA_ERR_END_OF_FILE)
  {
    DBUG_RETURN(HA_ERR_END_OF_FILE);
  }

  DBUG_RETURN(0);
}

// Convert an integral type of count bytes to a little endian long
// Convert a buffer of length buff_length into an equivalent long long in long_buff
void CloudHandler::bytes_to_long(const uchar* buff, unsigned int buff_length, const bool is_signed, uchar* long_buff)
{
  if(is_signed && buff[buff_length - 1] >= (uchar) 0x80)
  {
    memset(long_buff, 0xFFFFFFFF, sizeof long_buff);
  } else {
    memset(long_buff, 0x00000000, sizeof long_buff);
  }
  for(int i = 0; i < buff_length; i++)
  {
    long_buff[i] = buff[i];
  }
}

void CloudHandler::store_uuid_ref(jobject index_row, jmethodID get_uuid_method)
{
  jbyteArray uuid = (jbyteArray) this->env->CallObjectMethod(index_row, get_uuid_method);
  uchar* pos = (uchar*) this->env->GetByteArrayElements(uuid, JNI_FALSE);
  memcpy(this->ref, pos, 16);
  this->env->ReleaseByteArrayElements(uuid, (jbyte*)pos, 0);
}

int CloudHandler::index_next(uchar *buf)
{
  int rc = 0;

  DBUG_ENTER("CloudHandler::index_next");

  MYSQL_READ_ROW_START(table_share->db.str, table_share->table_name.str, TRUE);

  jclass adapter_class = this->adapter();
  jmethodID index_next_method = this->env->GetStaticMethodID(adapter_class, "nextIndexRow", "(J)Lcom/nearinfinity/mysqlengine/jni/IndexRow;");
  jlong java_scan_id = this->curr_scan_id;
  jobject index_row = this->env->CallStaticObjectMethod(adapter_class, index_next_method, java_scan_id);

  if(read_index_row(index_row, buf) == HA_ERR_END_OF_FILE)
  {
    DBUG_RETURN(HA_ERR_END_OF_FILE);
  }

  MYSQL_READ_ROW_DONE(rc);

  DBUG_RETURN(rc);
}

int CloudHandler::index_prev(uchar *buf)
{
  int rc = 0;
  my_bitmap_map *orig_bitmap;

  DBUG_ENTER("CloudHandler::index_prev");

  orig_bitmap= dbug_tmp_use_all_columns(table, table->write_set);

  MYSQL_READ_ROW_START(table_share->db.str, table_share->table_name.str, TRUE);

  jclass adapter_class = this->adapter();
  jmethodID index_next_method = this->env->GetStaticMethodID(adapter_class, "nextIndexRow", "(J)Lcom/nearinfinity/mysqlengine/jni/IndexRow;");
  jlong java_scan_id = this->curr_scan_id;
  jobject index_row = this->env->CallStaticObjectMethod(adapter_class, index_next_method, java_scan_id);

  if(read_index_row(index_row, buf) == HA_ERR_END_OF_FILE)
  {
    dbug_tmp_restore_column_map(table->write_set, orig_bitmap);
    DBUG_RETURN(HA_ERR_END_OF_FILE);
  }

  dbug_tmp_restore_column_map(table->write_set, orig_bitmap);

  MYSQL_READ_ROW_DONE(rc);

  DBUG_RETURN(rc);
}

int CloudHandler::index_first(uchar *buf)
{
  DBUG_ENTER("CloudHandler::index_first");

  jclass adapter_class = this->adapter();
  jmethodID index_read_method = this->env->GetStaticMethodID(adapter_class, "indexRead", "(J[BLcom/nearinfinity/mysqlengine/jni/IndexReadType;)Lcom/nearinfinity/mysqlengine/jni/IndexRow;");
  jlong java_scan_id = this->curr_scan_id;

  jclass read_class = find_jni_class("IndexReadType", this->env);
  jfieldID field_id = this->env->GetStaticFieldID(read_class, "INDEX_FIRST", "Lcom/nearinfinity/mysqlengine/jni/IndexReadType;");
  jobject java_find_flag = this->env->GetStaticObjectField(read_class, field_id);
  jobject index_row = this->env->CallStaticObjectMethod(adapter_class, index_read_method, java_scan_id, NULL, java_find_flag);

  if(read_index_row(index_row, buf) == HA_ERR_END_OF_FILE)
  {
    DBUG_RETURN(HA_ERR_END_OF_FILE);
  }

  DBUG_RETURN(0);
}

int CloudHandler::index_last(uchar *buf)
{
  DBUG_ENTER("CloudHandler::index_last");

  jclass adapter_class = this->adapter();
  jmethodID index_read_method = this->env->GetStaticMethodID(adapter_class, "indexRead", "(J[BLcom/nearinfinity/mysqlengine/jni/IndexReadType;)Lcom/nearinfinity/mysqlengine/jni/IndexRow;");
  jlong java_scan_id = this->curr_scan_id;

  jclass read_class = find_jni_class("IndexReadType", this->env);
  jfieldID field_id = this->env->GetStaticFieldID(read_class, "INDEX_LAST", "Lcom/nearinfinity/mysqlengine/jni/IndexReadType;");
  jobject java_find_flag = this->env->GetStaticObjectField(read_class, field_id);
  jobject index_row = this->env->CallStaticObjectMethod(adapter_class, index_read_method, java_scan_id, NULL, java_find_flag);

  if(read_index_row(index_row, buf) == HA_ERR_END_OF_FILE)
  {
    DBUG_RETURN(HA_ERR_END_OF_FILE);
  }

  DBUG_RETURN(0);
}

<<<<<<< HEAD
=======
jobject CloudHandler::java_find_flag_by_name(const char *name)
{
  jclass read_class = find_jni_class("IndexReadType", this->env);
  jfieldID field_id = this->env->GetStaticFieldID(read_class, name, "Lcom/nearinfinity/mysqlengine/jni/IndexReadType;");
  return this->env->GetStaticObjectField(read_class, field_id);
}

>>>>>>> b75c86fc
int CloudHandler::read_index_row(jobject index_row, uchar* buf)
{
  jclass index_row_class = find_jni_class("IndexRow", this->env);
  jmethodID get_uuid_method = this->env->GetMethodID(index_row_class, "getUUID", "()[B");
  jmethodID get_rowmap_method = this->env->GetMethodID(index_row_class, "getRowMap", "()Ljava/util/Map;");

  jobject rowMap = this->env->CallObjectMethod(index_row, get_rowmap_method);
  if(rowMap == NULL)
  {
    return HA_ERR_END_OF_FILE;
  }

  this->store_uuid_ref(index_row, get_uuid_method);

  this->java_to_sql(buf, rowMap);

  return 0;
}

<<<<<<< HEAD
void CloudHandler::flush_writes()
{
  jclass adapter_class = this->adapter();
  jmethodID end_write_method = this->env->GetStaticMethodID(adapter_class, "flushWrites", "()V");
  this->env->CallStaticVoidMethod(adapter_class, end_write_method);
}

void CloudHandler::end_scan()
{
  jclass adapter_class = this->adapter();
  jmethodID end_scan_method = this->env->GetStaticMethodID(adapter_class, "endScan", "(J)V");
  jlong java_scan_id = curr_scan_id;

  this->env->CallStaticVoidMethod(adapter_class, end_scan_method, java_scan_id);
}

void CloudHandler::reset_index_scan_counter()
{
  this->curr_scan_id = -1;
  this->active_index = -1;
}

void CloudHandler::reset_scan_counter()
{
  this->curr_scan_id = -1;
  this->performing_scan = false;
}
=======

>>>>>>> b75c86fc

bool CloudHandler::is_key_null(const uchar *key)
{
  return key[0] != 0;
}

void CloudHandler::detach_thread()
{
  thread_ref_count--;

  if(thread_ref_count <= 0)
  {
    this->jvm->DetachCurrentThread();
    this->env = NULL;
  }
}

void CloudHandler::attach_thread()
{
  thread_ref_count++;
  JavaVMAttachArgs attachArgs;
  attachArgs.version = JNI_VERSION_1_6;
  attachArgs.name = NULL;
  attachArgs.group = NULL;

  this->jvm->GetEnv((void**)&this->env, attachArgs.version);
  if(this->env == NULL)
  {
    this->jvm->AttachCurrentThread((void**)&this->env, &attachArgs);
  }
}

jbyteArray CloudHandler::convert_value_to_java_bytes(uchar* value, uint32 length)
{
  jbyteArray byteArray = this->env->NewByteArray(length);
  jbyte *java_bytes = this->env->GetByteArrayElements(byteArray, 0);

  memcpy(java_bytes, value, length);

  this->env->SetByteArrayRegion(byteArray, 0, length, java_bytes);
  this->env->ReleaseByteArrayElements(byteArray, java_bytes, 0);

  return byteArray;
}<|MERGE_RESOLUTION|>--- conflicted
+++ resolved
@@ -464,13 +464,8 @@
 
   for (Field **field = table_arg->field ; *field ; field++)
   {
-<<<<<<< HEAD
-    jobject metadataList = metadata.get_field_metadata(*field, table_arg);
-    java_map_insert(columnMap, string_to_java_string((*field)->field_name), metadataList, this->env);
-=======
     jobject java_metadata_obj = metadata.get_field_metadata(*field, table_arg);
-    this->java_map_insert(columnMap, string_to_java_string((*field)->field_name), java_metadata_obj);
->>>>>>> b75c86fc
+    this->java_map_insert(columnMap, string_to_java_string((*field)->field_name), java_metadata_obj, this->env);
   }
 
   jmethodID create_table_method = this->env->GetStaticMethodID(adapter_class, "createTable", "(Ljava/lang/String;Ljava/util/Map;)Z");
@@ -730,51 +725,6 @@
 jstring CloudHandler::string_to_java_string(const char *string)
 {
   return env->NewStringUTF(string);
-}
-
-<<<<<<< HEAD
-jbyteArray CloudHandler::convert_value_to_java_bytes(uchar* value, uint32 length)
-{
-  jbyteArray byteArray = this->env->NewByteArray(length);
-  jbyte *java_bytes = this->env->GetByteArrayElements(byteArray, 0);
-
-  memcpy(java_bytes, value, length);
-
-  this->env->SetByteArrayRegion(byteArray, 0, length, java_bytes);
-  this->env->ReleaseByteArrayElements(byteArray, java_bytes, 0);
-
-  return byteArray;
-=======
-jobject CloudHandler::create_java_map()
-{
-  jclass map_class = this->env->FindClass("java/util/TreeMap");
-  jmethodID constructor = this->env->GetMethodID(map_class, "<init>", "()V");
-  return this->env->NewObject(map_class, constructor);
-}
-
-jobject CloudHandler::java_map_insert(jobject java_map, jobject key, jobject value)
-{
-  jclass map_class = this->env->FindClass("java/util/TreeMap");
-  jmethodID put_method = this->env->GetMethodID(map_class, "put", "(Ljava/lang/Object;Ljava/lang/Object;)Ljava/lang/Object;");
-
-  return this->env->CallObjectMethod(java_map, put_method, key, value);
-}
-
-jbyteArray CloudHandler::java_map_get(jobject java_map, jstring key)
-{
-  jclass map_class = this->env->FindClass("java/util/TreeMap");
-  jmethodID get_method = this->env->GetMethodID(map_class, "get", "(Ljava/lang/Object;)Ljava/lang/Object;");
-
-  return (jbyteArray) this->env->CallObjectMethod(java_map, get_method, key);
-}
-
-jboolean CloudHandler::java_map_is_empty(jobject java_map)
-{
-  jclass map_class = this->env->FindClass("java/util/TreeMap");
-  jmethodID is_empty_method = this->env->GetMethodID(map_class, "isEmpty", "()Z");
-  jboolean result = env->CallBooleanMethod(java_map, is_empty_method);
-  return (bool) result;
->>>>>>> b75c86fc
 }
 
 int CloudHandler::index_init(uint idx, bool sorted)
@@ -1111,16 +1061,6 @@
   DBUG_RETURN(0);
 }
 
-<<<<<<< HEAD
-=======
-jobject CloudHandler::java_find_flag_by_name(const char *name)
-{
-  jclass read_class = find_jni_class("IndexReadType", this->env);
-  jfieldID field_id = this->env->GetStaticFieldID(read_class, name, "Lcom/nearinfinity/mysqlengine/jni/IndexReadType;");
-  return this->env->GetStaticObjectField(read_class, field_id);
-}
-
->>>>>>> b75c86fc
 int CloudHandler::read_index_row(jobject index_row, uchar* buf)
 {
   jclass index_row_class = find_jni_class("IndexRow", this->env);
@@ -1140,7 +1080,6 @@
   return 0;
 }
 
-<<<<<<< HEAD
 void CloudHandler::flush_writes()
 {
   jclass adapter_class = this->adapter();
@@ -1168,9 +1107,6 @@
   this->curr_scan_id = -1;
   this->performing_scan = false;
 }
-=======
-
->>>>>>> b75c86fc
 
 bool CloudHandler::is_key_null(const uchar *key)
 {
