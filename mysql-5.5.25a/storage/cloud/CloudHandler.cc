--- conflicted
+++ resolved
@@ -9,13 +9,10 @@
 #include "sql_plugin.h"
 #include "ha_cloud.h"
 #include "JVMThreadAttach.h"
-<<<<<<< HEAD
 #include <arpa/inet.h>
 
 longlong htonll(longlong);
-=======
 #include "Macros.h"
->>>>>>> e45edc75
 
 /*
   If frm_error() is called in table.cc this is called to find out what file
