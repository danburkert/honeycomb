--- conflicted
+++ resolved
@@ -1391,7 +1391,6 @@
 
   return byteArray;
 }
-<<<<<<< HEAD
 // ===================================
 //            TRANSACTIONS
 // ===================================
@@ -1468,7 +1467,7 @@
 
   return(0);
 }
-=======
+
 
 char *CloudHandler::char_array_from_java_bytes(jbyteArray java_bytes)
 {
@@ -1497,5 +1496,4 @@
   detach_thread();
 
   return length;
-}
->>>>>>> 09f87658
+}