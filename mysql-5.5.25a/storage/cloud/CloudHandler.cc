#ifdef USE_PRAGMA_IMPLEMENTATION
#pragma implementation        // gcc: Class implementation
#endif

#include "sql_priv.h"
#include "sql_class.h"           // MYSQL_HANDLERTON_INTERFACE_VERSION
#include "CloudHandler.h"
#include "probes_mysql.h"
#include "sql_plugin.h"
#include "ha_cloud.h"
<<<<<<< HEAD
#include <jni.h>
=======

/*  Undefining min and max macros defined by MySQL, because they cause problems
 *  with the STL min and max functions (thrift includes the STL)
*/
#ifdef min
#undef min
#endif
#ifdef max
#undef max
#endif

#include <sys/socket.h>
#include <arpa/inet.h>

#include <thrift/Thrift.h>
#include <thrift/protocol/TBinaryProtocol.h>
#include <thrift/transport/TSocket.h>
#include <thrift/transport/TTransportUtils.h>
#include <string>

#include "gen-cpp/Engine.h"

using namespace apache::thrift;
using namespace apache::thrift::protocol;
using namespace apache::thrift::transport;
using namespace boost;

using namespace com::nearinfinity::hbase_engine;

>>>>>>> 62395b70
/*
  If frm_error() is called in table.cc this is called to find out what file
  extensions exist for this handler.

  // TODO: Do any extensions exist for this handler? Doesn't seem like it. - ABC
*/
const char **CloudHandler::bas_ext() const
{
    static const char *cloud_exts[] =
    {
        NullS
    };

    return cloud_exts;
}

int CloudHandler::open(const char *name, int mode, uint test_if_locked)
{
    DBUG_ENTER("CloudHandler::open");

    if (!(share = get_share(name, table)))
    {
        DBUG_RETURN(1);
    }

    thr_lock_data_init(&share->lock, &lock, (void*) this);
    DBUG_PRINT("Java", ("Starting up the jvm"));
    JavaVM* jvm;
    JNIEnv* env;
    JavaVMInitArgs vm_args;
    JavaVMOption option[1];

    option[0].optionString = "-Djava.class.path=/Users/{home}/Development/jni-test";

    JNI_GetDefaultJavaVMInitArgs(&vm_args);
    vm_args.version = JNI_VERSION_1_6;
    vm_args.options = option;

    JNI_CreateJavaVM(&jvm, (void**)&env, &vm_args);
    jclass cls = env->FindClass("HelloWorld");
    jmethodID mid = env->GetStaticMethodID(cls, "test", "(I)V");
    env->CallStaticVoidMethod(cls, mid, 100);
    jvm->DestroyJavaVM();
    DBUG_RETURN(0);
}

int CloudHandler::close(void)
{
    DBUG_ENTER("CloudHandler::close");
    DBUG_RETURN(free_share(share));
}

int CloudHandler::write_row(uchar *buf)
{
    DBUG_ENTER("CloudHandler::write_row");
    DBUG_RETURN(0);
}

int CloudHandler::update_row(const uchar *old_data, uchar *new_data)
{
    DBUG_ENTER("CloudHandler::update_row");
    DBUG_RETURN(HA_ERR_WRONG_COMMAND);
}

int CloudHandler::delete_row(const uchar *buf)
{
    DBUG_ENTER("CloudHandler::delete_row");
    DBUG_RETURN(HA_ERR_WRONG_COMMAND);
}

int CloudHandler::rnd_init(bool scan)
{
    DBUG_ENTER("CloudHandler::rnd_init");
    DBUG_RETURN(HA_ERR_WRONG_COMMAND);
}

int CloudHandler::external_lock(THD *thd, int lock_type)
{
    DBUG_ENTER("CloudHandler::external_lock");
    DBUG_RETURN(0);
}

int CloudHandler::rnd_next(uchar *buf)
{
    int rc;
    DBUG_ENTER("CloudHandler::rnd_next");
    MYSQL_READ_ROW_START(table_share->db.str, table_share->table_name.str, TRUE);
    rc= HA_ERR_END_OF_FILE;
    MYSQL_READ_ROW_DONE(rc);
    DBUG_RETURN(rc);
}

void CloudHandler::position(const uchar *record)
{
    DBUG_ENTER("CloudHandler::position");
    DBUG_VOID_RETURN;
}

int CloudHandler::rnd_pos(uchar *buf, uchar *pos)
{
    int rc;
    DBUG_ENTER("CloudHandler::rnd_pos");
    my_off_t saved_data_file_length;
    MYSQL_READ_ROW_START(table_share->db.str, table_share->table_name.str,
                         TRUE);
    rc= HA_ERR_WRONG_COMMAND;
    MYSQL_READ_ROW_DONE(rc);
    DBUG_RETURN(rc);
}

int CloudHandler::create(const char *name, TABLE *table_arg,
                         HA_CREATE_INFO *create_info)
{
    DBUG_ENTER("CloudHandler::create");

<<<<<<< HEAD
=======
    std::string example_table_name = "dragonball";
    std::vector<std::string> example_cf_list;
    example_cf_list.insert(example_cf_list.begin(), "Goku");

    boost::shared_ptr<TSocket> socket(new TSocket("localhost", 8086));
    boost::shared_ptr<TTransport> transport(new TBufferedTransport(socket));
    boost::shared_ptr<TProtocol> protocol(new TBinaryProtocol(socket));

    socket->open();
    EngineClient client(protocol);
    client.createTable(example_table_name, example_cf_list);
    socket->close();

>>>>>>> 62395b70
    DBUG_RETURN(0);
}

THR_LOCK_DATA **CloudHandler::store_lock(THD *thd, THR_LOCK_DATA **to, enum thr_lock_type lock_type)
{
    if (lock_type != TL_IGNORE && lock.type == TL_UNLOCK)
        lock.type=lock_type;
    *to++= &lock;
    return to;
}

/*
  Free lock controls.
*/
int CloudHandler::free_share(CloudShare *share)
{
    DBUG_ENTER("CloudHandler::free_share");
    mysql_mutex_lock(cloud_mutex);
    int result_code= 0;
    if (!--share->use_count)
    {
        my_hash_delete(cloud_open_tables, (uchar*) share);
        thr_lock_delete(&share->lock);
        mysql_mutex_destroy(&share->mutex);
        my_free(share);
    }
    mysql_mutex_unlock(cloud_mutex);

    DBUG_RETURN(result_code);
}

int CloudHandler::info(uint)
{
    DBUG_ENTER("CloudHandler::info");
    DBUG_RETURN(0);
}<|MERGE_RESOLUTION|>--- conflicted
+++ resolved
@@ -8,39 +8,7 @@
 #include "probes_mysql.h"
 #include "sql_plugin.h"
 #include "ha_cloud.h"
-<<<<<<< HEAD
 #include <jni.h>
-=======
-
-/*  Undefining min and max macros defined by MySQL, because they cause problems
- *  with the STL min and max functions (thrift includes the STL)
-*/
-#ifdef min
-#undef min
-#endif
-#ifdef max
-#undef max
-#endif
-
-#include <sys/socket.h>
-#include <arpa/inet.h>
-
-#include <thrift/Thrift.h>
-#include <thrift/protocol/TBinaryProtocol.h>
-#include <thrift/transport/TSocket.h>
-#include <thrift/transport/TTransportUtils.h>
-#include <string>
-
-#include "gen-cpp/Engine.h"
-
-using namespace apache::thrift;
-using namespace apache::thrift::protocol;
-using namespace apache::thrift::transport;
-using namespace boost;
-
-using namespace com::nearinfinity::hbase_engine;
-
->>>>>>> 62395b70
 /*
   If frm_error() is called in table.cc this is called to find out what file
   extensions exist for this handler.
@@ -155,23 +123,6 @@
                          HA_CREATE_INFO *create_info)
 {
     DBUG_ENTER("CloudHandler::create");
-
-<<<<<<< HEAD
-=======
-    std::string example_table_name = "dragonball";
-    std::vector<std::string> example_cf_list;
-    example_cf_list.insert(example_cf_list.begin(), "Goku");
-
-    boost::shared_ptr<TSocket> socket(new TSocket("localhost", 8086));
-    boost::shared_ptr<TTransport> transport(new TBufferedTransport(socket));
-    boost::shared_ptr<TProtocol> protocol(new TBinaryProtocol(socket));
-
-    socket->open();
-    EngineClient client(protocol);
-    client.createTable(example_table_name, example_cf_list);
-    socket->close();
-
->>>>>>> 62395b70
     DBUG_RETURN(0);
 }
 
