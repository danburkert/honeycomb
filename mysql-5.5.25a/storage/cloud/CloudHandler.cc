--- conflicted
+++ resolved
@@ -487,9 +487,8 @@
 
 jobject CloudHandler::get_field_metadata(Field *field, TABLE *table_arg)
 {
-<<<<<<< HEAD
-	jobject list = this->create_java_list();
-	hbase_data_type essentialType = this->extract_field_type(field);
+  jobject list = this->create_java_list();
+  hbase_data_type essentialType = this->extract_field_type(field);
 
 	switch (essentialType)
 	{
@@ -515,43 +514,6 @@
       break;
 	}
 
-	if (field->real_maybe_null())
-	{
-	  this->java_list_add(list, create_metadata_enum_object("IS_NULLABLE"));
-	}
-
-	// 64 is obviously some key flag indicating no primary key, but I have no idea where it's defined. Will fix later. - ABC
-	if (table_arg->s->primary_key != 64)
-	{
-	  if (strcmp(table_arg->s->key_info[table_arg->s->primary_key].key_part->field->field_name, field->field_name) == 0)
-	    {
-	      this->java_list_add(list, create_metadata_enum_object("PRIMARY_KEY"));
-	    }
-	}
-
-	return list;
-=======
-  jobject list = this->create_java_list();
-  hbase_data_type essentialType = this->extract_field_type(field);
-
-  switch (essentialType)
-  {
-  case JAVA_STRING:
-    this->java_list_add(list, create_metadata_enum_object("STRING"));
-    break;
-  case JAVA_TIME:
-    this->java_list_add(list, create_metadata_enum_object("TIME"));
-    break;
-  case JAVA_DOUBLE:
-    this->java_list_add(list, create_metadata_enum_object("DOUBLE"));
-    break;
-  case JAVA_LONG:
-    this->java_list_add(list, create_metadata_enum_object("LONG"));
-    break;
-  default:
-    break;
-  }
-
   if (field->real_maybe_null())
   {
     this->java_list_add(list, create_metadata_enum_object("IS_NULLABLE"));
@@ -567,7 +529,6 @@
   }
 
   return list;
->>>>>>> a44df9ba
 
 }
 
@@ -598,7 +559,6 @@
              || fieldType == MYSQL_TYPE_FLOAT
              || fieldType == MYSQL_TYPE_DECIMAL
              || fieldType == MYSQL_TYPE_NEWDECIMAL)
-<<<<<<< HEAD
 	{
 		essentialType = JAVA_DOUBLE;
 	}
@@ -609,7 +569,7 @@
 	}
 	else if (fieldType == MYSQL_TYPE_TIME)
 	{
-		essentialType = JAVA_TIME;
+	  essentialType = JAVA_TIME;
 	}
 	else if (fieldType == MYSQL_TYPE_DATETIME
       || fieldType == MYSQL_TYPE_TIMESTAMP)
@@ -617,20 +577,6 @@
 	  essentialType = JAVA_DATETIME;
 	}
 	else if (fieldType == MYSQL_TYPE_VARCHAR
-=======
-  {
-    essentialType = JAVA_DOUBLE;
-  }
-  else if (fieldType == MYSQL_TYPE_TIME
-      || fieldType == MYSQL_TYPE_DATE
-      || fieldType == MYSQL_TYPE_NEWDATE
-      || fieldType == MYSQL_TYPE_DATETIME
-      || fieldType == MYSQL_TYPE_TIMESTAMP)
-  {
-    essentialType = JAVA_TIME;
-  }
-  else if (fieldType == MYSQL_TYPE_VARCHAR
->>>>>>> a44df9ba
             || fieldType == MYSQL_TYPE_STRING
             || fieldType == MYSQL_TYPE_VAR_STRING
             || fieldType == MYSQL_TYPE_BLOB
@@ -849,13 +795,10 @@
       }
       memcpy(rec_buffer->buffer, &field_value, sizeof(longlong));
     }
-<<<<<<< HEAD
-	else if (fieldType == JAVA_TIME
-	    || fieldType == JAVA_DATE
-	    || fieldType == JAVA_DATETIME)
-	{
-		MYSQL_TIME mysql_time;
-		field->get_time(&mysql_time);
+  else if (fieldType == JAVA_TIME)
+  {
+    MYSQL_TIME mysql_time;
+    field->get_time(&mysql_time);
 
 		switch (fieldType)
 		{
@@ -873,43 +816,12 @@
 				break;
 		}
 
-		char timeString[MAX_DATE_STRING_REP_LENGTH];
-		my_TIME_to_str(&mysql_time, timeString);
-
-		actualFieldSize = strlen(timeString);
-		memcpy(rec_buffer->buffer, timeString, actualFieldSize);
-	}
-=======
-  else if (fieldType == JAVA_TIME)
-  {
-    MYSQL_TIME mysql_time;
-    field->get_time(&mysql_time);
-
-    switch (field->type())
-    {
-      case MYSQL_TYPE_DATE:
-      case MYSQL_TYPE_NEWDATE:
-        mysql_time.time_type = MYSQL_TIMESTAMP_DATE;
-        break;
-      case MYSQL_TYPE_DATETIME:
-      case MYSQL_TYPE_TIMESTAMP:
-        mysql_time.time_type = MYSQL_TIMESTAMP_DATETIME;
-        break;
-      case MYSQL_TYPE_TIME:
-        mysql_time.time_type = MYSQL_TIMESTAMP_TIME;
-        break;
-      default:
-        mysql_time.time_type = MYSQL_TIMESTAMP_NONE;
-        break;
-    }
-
     char timeString[MAX_DATE_STRING_REP_LENGTH];
     my_TIME_to_str(&mysql_time, timeString);
 
     actualFieldSize = strlen(timeString);
     memcpy(rec_buffer->buffer, timeString, actualFieldSize);
   }
->>>>>>> a44df9ba
     else if (fieldType == JAVA_STRING)
     {
       field->val_str(&attribute);
