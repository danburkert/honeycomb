#ifndef CLOUD_SHARE_H
#define CLOUD_SHARE_H

typedef struct st_cloud_share {
<<<<<<< HEAD
  char *table_name;
  uint table_name_length, use_count;
=======
  char *table_alias;
  char *path_to_table;
  char data_file_name[FN_REFLEN];
  uint table_path_length, table_alias_length, use_count;
>>>>>>> 6500614c
  my_bool is_log_table;
  mysql_mutex_t mutex;
  THR_LOCK lock;
  bool crashed;             /* Meta file is crashed */
  ha_rows rows_recorded;    /* Number of rows in tables */
} CloudShare;

#endif<|MERGE_RESOLUTION|>--- conflicted
+++ resolved
@@ -2,15 +2,12 @@
 #define CLOUD_SHARE_H
 
 typedef struct st_cloud_share {
-<<<<<<< HEAD
   char *table_name;
-  uint table_name_length, use_count;
-=======
+  uint table_name_length;
   char *table_alias;
   char *path_to_table;
   char data_file_name[FN_REFLEN];
   uint table_path_length, table_alias_length, use_count;
->>>>>>> 6500614c
   my_bool is_log_table;
   mysql_mutex_t mutex;
   THR_LOCK lock;
