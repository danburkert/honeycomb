--- conflicted
+++ resolved
@@ -150,21 +150,6 @@
     const int option_count = 1;
     JavaVMOption option[option_count];
 #endif
-<<<<<<< HEAD
-      option[0].optionString = "-Djava.class.path=/usr/local/Cellar/mysql/5.5.25a/lib/plugin/mysqlengine-0.1-jar-with-dependencies.jar";
-      vm_args.nOptions = option_count;
-      vm_args.options = option;
-      vm_args.version = JNI_VERSION_1_6;
-      jint result = JNI_CreateJavaVM(&jvm, (void**)&env, &vm_args);
-      if (result != 0)
-      {
-        DBUG_PRINT("ERROR", ("Failed to create JVM"));
-      }
-
-      jclass adapter_class = env->FindClass("com/nearinfinity/mysqlengine/jni/HBaseAdapter");
-      DBUG_PRINT("INFO", ("Adapter class %p", adapter_class));
-      print_java_exception(env);
-=======
     char* class_path = find_java_classpath();
     option[0].optionString = class_path;
     // option[0].optionString = "-Djava.class.path=/usr/local/mysql/lib/plugin/mysql.jar";
@@ -175,7 +160,6 @@
     if (result != 0)
     {
       ERROR(("Failed to create JVM"));
->>>>>>> 552cac85
     }
 
     delete class_path;
