#ifdef USE_PRAGMA_IMPLEMENTATION
#pragma implementation        // gcc: Class implementation
#endif

#include "sql_priv.h"
#include "sql_class.h"           // MYSQL_HANDLERTON_INTERFACE_VERSION
#include "ha_cloud.h"
#include "probes_mysql.h"
#include "sql_plugin.h"
#include <stdlib.h>
#include "Macros.h"

static handler *cloud_create_handler(handlerton *hton,
    TABLE_SHARE *table,
    MEM_ROOT *mem_root);

handlerton *cloud_hton;

mysql_mutex_t cloud_mutex;
static JNIEnv* env = NULL;
static JavaVM* jvm = NULL;
static HASH cloud_open_tables;

static uchar* cloud_get_key(CloudShare *share, size_t *length, my_bool not_used __attribute__((unused)))
{
<<<<<<< HEAD
    *length=share->table_path_length;
    return (uchar*) share->path_to_table;
=======
  *length=share->table_name_length;
  return (uchar*) share->table_name;
>>>>>>> e45edc75
}

#ifdef HAVE_PSI_INTERFACE
static PSI_mutex_key ex_key_mutex_cloud, ex_key_mutex_cloud_SHARE_mutex;

static PSI_mutex_info all_cloud_mutexes[]=
{
  { &ex_key_mutex_cloud, "cloud", PSI_FLAG_GLOBAL},
  { &ex_key_mutex_cloud_SHARE_mutex, "cloud_SHARE::mutex", 0}
};

static void init_cloud_psi_keys()
{
  const char* category= "cloud";
  int count;

  if (PSI_server == NULL)
    return;

  count= array_elements(all_cloud_mutexes);
  PSI_server->register_mutex(category, all_cloud_mutexes, count);
}
#endif

static void print_java_exception(JNIEnv* env)
{
  if(env->ExceptionCheck() == JNI_TRUE)
  {
    jthrowable throwable = env->ExceptionOccurred();
    jclass objClazz = env->GetObjectClass(throwable);
    jmethodID methodId = env->GetMethodID(objClazz, "toString", "()Ljava/lang/String;");
    jstring result = (jstring)env->CallObjectMethod(throwable, methodId);
    const char* string = env->GetStringUTFChars(result, NULL);
    INFO(("Exceptions from the jvm %s", string));
    env->ReleaseStringUTFChars(result, string);
  }
}

static void test_jvm(bool attach_thread)
{
#ifndef DBUG_OFF
  if(attach_thread)
  {
    JavaVMAttachArgs attachArgs;
    attachArgs.version = JNI_VERSION_1_6;
    attachArgs.name = NULL;
    attachArgs.group = NULL;
    jint ok = jvm->AttachCurrentThread((void**)&env, &attachArgs);
  }

  jclass adapter_class = env->FindClass("com/nearinfinity/mysqlengine/jni/HBaseAdapter");
  INFO(("Adapter class %p", adapter_class));
  print_java_exception(env);
#endif
}

static char* find_java_classpath()
{
  char* class_path;
  char* prefix = "-Djava.class.path=";
  FILE* config = fopen("/etc/mysql/classpath.conf", "r");
  if(config != NULL)
  {
    fseek(config, 0, SEEK_END);
    long size = ftell(config);
    rewind(config);
    int prefix_length = strlen(prefix);
    int class_path_length = prefix_length + size; 
    class_path = new char[class_path_length];
    strncpy(class_path, prefix, prefix_length);
    fread(class_path + prefix_length, sizeof(char), size, config);
    int i = 0;
    for(char* ptr = class_path; i < class_path_length; ptr++, i++)
    {
      if(*ptr == '\n' || *ptr == '\r')
      {
        *ptr = '\0';
      }
    }

    fclose(config);
  }
  else
  {
    char* home = getenv("MYSQL_HOME");
    char* suffix = "/lib/plugin/mysqlengine-0.1-jar-with-dependencies.jar";
    class_path = new char[strlen(prefix) + strlen(home) + strlen(suffix)];
    sprintf(class_path, "%s%s%s", prefix, home, suffix);
    FILE* jar = fopen(class_path, "r");
    if(jar == NULL)
    {
      ERROR(("No jar classpath specified and the default jar path %s cannot be opened. Either place \"classpath.conf\" in /etc/mysql/ or create %s. Place the java classpath in classpath.conf.", class_path, class_path));
    }
    else
    {
      fclose(jar);
    }
  }

  INFO(("Full class path: %s", class_path));
  return class_path;
}

static void create_or_find_jvm()
{
  JavaVM* created_vms;
  jsize vm_count;
  jint result = JNI_GetCreatedJavaVMs(&created_vms, 1, &vm_count);
  if (result == 0 && vm_count > 0)
  {
    jvm = created_vms;
    test_jvm(true);
  }
  else
  {
    JavaVMInitArgs vm_args;
#ifdef __APPLE__
    const int option_count = 3;
    JavaVMOption option[option_count];
    option[1].optionString = "-Djava.security.krb5.realm=OX.AC.UK";
    option[2].optionString = "-Djava.security.krb5.kdc=kdc0.ox.ac.uk:kdc1.ox.ac.uk";
#else
    const int option_count = 1;
    JavaVMOption option[option_count];
#endif
    char* class_path = find_java_classpath();
    option[0].optionString = class_path;
    // option[0].optionString = "-Djava.class.path=/usr/local/mysql/lib/plugin/mysql.jar";
    vm_args.nOptions = option_count;
    vm_args.options = option;
    vm_args.version = JNI_VERSION_1_6;
    jint result = JNI_CreateJavaVM(&jvm, (void**)&env, &vm_args);
    if (result != 0)
    {
      ERROR(("Failed to create JVM"));
    }

    delete class_path;
    test_jvm(false);
  }
}

static int cloud_init_func(void *p)
{
  DBUG_ENTER("ha_cloud::cloud_init_func");

#ifdef HAVE_PSI_INTERFACE
  init_cloud_psi_keys();
#endif

  cloud_hton = (handlerton *)p;
  mysql_mutex_init(ex_key_mutex_cloud, &cloud_mutex, MY_MUTEX_INIT_FAST);
  (void) my_hash_init(&cloud_open_tables,system_charset_info,32,0,0,
      (my_hash_get_key) cloud_get_key,0,0);

  cloud_hton->state = SHOW_OPTION_YES;
  cloud_hton->create = cloud_create_handler;
  cloud_hton->flags = HTON_CAN_RECREATE;

  create_or_find_jvm();

  DBUG_RETURN(0);
}

static int cloud_done_func(void *p)
{
  int error = 0;
  DBUG_ENTER("cloud_done_func");

  if (cloud_open_tables.records)
  {
    error= 1;
  }

  my_hash_free(&cloud_open_tables);
  mysql_mutex_destroy(&cloud_mutex);
  DBUG_RETURN(error);
}

/**
  @brief
  Free lock controls. We call this whenever we close a table. If the table had
  the last reference to the share, then we free memory associated with it.
  */

static int free_share(CloudShare *share)
{
  mysql_mutex_lock(&cloud_mutex);
  if (!--share->use_count)
  {
    my_hash_delete(&cloud_open_tables, (uchar*) share);
    thr_lock_delete(&share->lock);
    mysql_mutex_destroy(&share->mutex);
    my_free(share);
  }

  mysql_mutex_unlock(&cloud_mutex);
  return 0;
}

static handler* cloud_create_handler(handlerton *hton, TABLE_SHARE *table, MEM_ROOT *mem_root)
{
  return new (mem_root) CloudHandler(hton, table, &cloud_mutex, &cloud_open_tables, jvm);
}

struct st_mysql_storage_engine cloud_storage_engine=
{
  MYSQL_HANDLERTON_INTERFACE_VERSION 
};

mysql_declare_plugin(cloud)
{
  MYSQL_STORAGE_ENGINE_PLUGIN,
    &cloud_storage_engine,
    "cloud",
    "Near Infinity Corporation",
    "Hbase storage engine",
    PLUGIN_LICENSE_GPL,
    cloud_init_func,                            /* Plugin Init */
    cloud_done_func,                            /* Plugin Deinit */
    0x0001 /* 0.1 */,
    NULL,                                  /* status variables */
    NULL,                     /* system variables */
    NULL,                                         /* config options */
    0,                                            /* flags */
}
mysql_declare_plugin_end;<|MERGE_RESOLUTION|>--- conflicted
+++ resolved
@@ -23,13 +23,8 @@
 
 static uchar* cloud_get_key(CloudShare *share, size_t *length, my_bool not_used __attribute__((unused)))
 {
-<<<<<<< HEAD
     *length=share->table_path_length;
     return (uchar*) share->path_to_table;
-=======
-  *length=share->table_name_length;
-  return (uchar*) share->table_name;
->>>>>>> e45edc75
 }
 
 #ifdef HAVE_PSI_INTERFACE
