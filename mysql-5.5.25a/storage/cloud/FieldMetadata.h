#ifndef FIELD_METADATA_H
#define FIELD_METADATA_H

#include <jni.h>
#include "Util.h"
#include "Java.h"

class FieldMetadata
{
private:
  JNIEnv* env;

  jobject create_metadata_enum_object(const char *name)
  {
    jclass metadata_class = this->env->FindClass("com/nearinfinity/hbaseclient/ColumnMetadata");
    jfieldID enum_field = this->env->GetStaticFieldID(metadata_class, name, "Lcom/nearinfinity/hbaseclient/ColumnMetadata;");
    jobject enum_object = this->env->GetStaticObjectField(metadata_class, enum_field);

    return enum_object;
  }

  jobject create_column_type_enum_object(const char *name)
  {
    jclass column_type_class = this->env->FindClass("com/nearinfinity/hbaseclient/ColumnType");
    jfieldID enum_field = this->env->GetStaticFieldID(column_type_class, name, "Lcom/nearinfinity/hbaseclient/ColumnType;");
    jobject enum_object = this->env->GetStaticObjectField(column_type_class, enum_field);

    return enum_object;
  }

  jbyteArray type_enum_to_byte_array(const char *name)
  {
    jclass metadata_class = this->env->FindClass("com/nearinfinity/hbaseclient/ColumnType");
    jfieldID enum_field = this->env->GetStaticFieldID(metadata_class, name, "Lcom/nearinfinity/hbaseclient/ColumnType;");
    jobject enum_object = this->env->GetStaticObjectField(metadata_class, enum_field);
    jmethodID get_value_method = this->env->GetMethodID(metadata_class, "getValue", "()[B");

    return (jbyteArray)this->env->CallObjectMethod(enum_object, get_value_method);
  }

  jbyteArray string_to_java_byte_array(const char *string)
  {
    //TODO: Need to free this? - jre
    jstring java_string = this->env->NewStringUTF(string);
    jclass string_class = this->env->FindClass("java/lang/String");
    jmethodID get_bytes_method = this->env->GetMethodID(string_class, "getBytes", "()[B");

    return (jbyteArray)this->env->CallObjectMethod(java_string, get_bytes_method);
  }

  jbyteArray long_to_java_byte_array(longlong val)
  {
    uint array_len = sizeof(longlong);
    //TODO: Need to free this? - jre
    jbyteArray array = this->env->NewByteArray(array_len);
    this->env->SetByteArrayRegion(array, 0, array_len, (jbyte*)&val);

    return array;
  }

public:
  FieldMetadata(JNIEnv* env) : env(env)
  {
  }

  jobject get_field_metadata(Field *field, TABLE *table_arg)
  {
<<<<<<< HEAD
    jobject map = create_java_map(this->env);
=======
    jclass metadata_class = this->env->FindClass("com/nearinfinity/hbaseclient/ColumnMetadata");

    jmethodID metadata_constructor = this->env->GetMethodID(metadata_class, "<init>", "()V");

    jmethodID set_max_length_method = this->env->GetMethodID(metadata_class, "setMaxLength", "(I)V");
    jmethodID set_precision_method = this->env->GetMethodID(metadata_class, "setPrecision", "(I)V");
    jmethodID set_scale_method = this->env->GetMethodID(metadata_class, "setScale", "(I)V");
    jmethodID set_nullable_method = this->env->GetMethodID(metadata_class, "setNullable", "(Z)V");
    jmethodID set_primary_key_method = this->env->GetMethodID(metadata_class, "setPrimaryKey", "(Z)V");
    jmethodID set_type_method = this->env->GetMethodID(metadata_class, "setType", "(Lcom/nearinfinity/hbaseclient/ColumnType;)V");

    jobject metadata_object = this->env->NewObject(metadata_class, metadata_constructor);

>>>>>>> b75c86fc
    switch (field->real_type())
    {
      case MYSQL_TYPE_TINY:
      case MYSQL_TYPE_SHORT:
      case MYSQL_TYPE_LONG:
      case MYSQL_TYPE_LONGLONG:
      case MYSQL_TYPE_INT24:
      case MYSQL_TYPE_YEAR:
        if (is_unsigned_field(field))
        {
<<<<<<< HEAD
          java_map_insert(map, create_metadata_enum_object("COLUMN_TYPE"), type_enum_to_byte_array("ULONG"), this->env);
        } else {
          java_map_insert(map, create_metadata_enum_object("COLUMN_TYPE"), type_enum_to_byte_array("LONG"), this->env);
=======
          this->env->CallVoidMethod(metadata_object, set_type_method, this->create_column_type_enum_object("ULONG"));
        }
        else
        {
          this->env->CallVoidMethod(metadata_object, set_type_method, this->create_column_type_enum_object("LONG"));
>>>>>>> b75c86fc
        }
        break;
      case MYSQL_TYPE_FLOAT:
      case MYSQL_TYPE_DOUBLE:
<<<<<<< HEAD
        java_map_insert(map, create_metadata_enum_object("COLUMN_TYPE"), type_enum_to_byte_array("DOUBLE"), this->env);
          break;
      case MYSQL_TYPE_DECIMAL:
      case MYSQL_TYPE_NEWDECIMAL:
        java_map_insert(map, create_metadata_enum_object("COLUMN_TYPE"), type_enum_to_byte_array("DECIMAL"), this->env);
        break;
      case MYSQL_TYPE_DATE:
      case MYSQL_TYPE_NEWDATE:
          java_map_insert(map, create_metadata_enum_object("COLUMN_TYPE"), type_enum_to_byte_array("DATE"), this->env);
          break;
      case MYSQL_TYPE_TIME:
          java_map_insert(map, create_metadata_enum_object("COLUMN_TYPE"), type_enum_to_byte_array("TIME"), this->env);
          break;
      case MYSQL_TYPE_DATETIME:
      case MYSQL_TYPE_TIMESTAMP:
          java_map_insert(map, create_metadata_enum_object("COLUMN_TYPE"), type_enum_to_byte_array("DATETIME"), this->env);
=======
        this->env->CallVoidMethod(metadata_object, set_type_method, this->create_column_type_enum_object("DOUBLE"));
          break;
      case MYSQL_TYPE_DECIMAL:
      case MYSQL_TYPE_NEWDECIMAL:
      {
        // TODO: Is this reliable? Field_decimal doesn't seem to have these members. Potential crash for old decimal types. - ABC

        uint precision = ((Field_new_decimal*) field)->precision;
        uint scale = ((Field_new_decimal*) field)->dec;

        this->env->CallVoidMethod(metadata_object, set_type_method, this->create_column_type_enum_object("DECIMAL"));
        this->env->CallVoidMethod(metadata_object, set_precision_method, (jint)precision);
        this->env->CallVoidMethod(metadata_object, set_scale_method, (jint)scale);
      }
        break;
      case MYSQL_TYPE_DATE:
      case MYSQL_TYPE_NEWDATE:
        this->env->CallVoidMethod(metadata_object, set_type_method, this->create_column_type_enum_object("DATE"));
          break;
      case MYSQL_TYPE_TIME:
        this->env->CallVoidMethod(metadata_object, set_type_method, this->create_column_type_enum_object("TIME"));
          break;
      case MYSQL_TYPE_DATETIME:
      case MYSQL_TYPE_TIMESTAMP:
        this->env->CallVoidMethod(metadata_object, set_type_method, this->create_column_type_enum_object("DATETIME"));
>>>>>>> b75c86fc
          break;
      case MYSQL_TYPE_STRING:
      case MYSQL_TYPE_VARCHAR:
        {
          longlong max_char_length = (longlong)field->field_length / field->charset()->mbmaxlen;

          this->env->CallVoidMethod(metadata_object, set_max_length_method, (jint)max_char_length);

          if (field->binary())
          {
            this->env->CallVoidMethod(metadata_object, set_type_method, this->create_column_type_enum_object("BINARY"));
          }
<<<<<<< HEAD
          java_map_insert(map, create_metadata_enum_object("MAX_LENGTH"), long_to_java_byte_array(max_data_length), this->env);
          if (field->binary())
          {
            java_map_insert(map, create_metadata_enum_object("COLUMN_TYPE"), type_enum_to_byte_array("BINARY"), this->env);
          } else {
            java_map_insert(map, create_metadata_enum_object("COLUMN_TYPE"), type_enum_to_byte_array("STRING"), this->env);
=======
          else
          {
            this->env->CallVoidMethod(metadata_object, set_type_method, this->create_column_type_enum_object("STRING"));
>>>>>>> b75c86fc
          }
        }
        break;
      case MYSQL_TYPE_BLOB:
      case MYSQL_TYPE_TINY_BLOB:
      case MYSQL_TYPE_MEDIUM_BLOB:
      case MYSQL_TYPE_LONG_BLOB:
<<<<<<< HEAD
        java_map_insert(map, create_metadata_enum_object("COLUMN_TYPE"), type_enum_to_byte_array("BINARY"), this->env);
        break;
      case MYSQL_TYPE_ENUM:
        java_map_insert(map, create_metadata_enum_object("COLUMN_TYPE"), type_enum_to_byte_array("ULONG"), this->env);
=======
        this->env->CallVoidMethod(metadata_object, set_type_method, this->create_column_type_enum_object("BINARY"));
        break;
      case MYSQL_TYPE_ENUM:
        this->env->CallVoidMethod(metadata_object, set_type_method, this->create_column_type_enum_object("ULONG"));
>>>>>>> b75c86fc
        break;
      case MYSQL_TYPE_NULL:
      case MYSQL_TYPE_BIT:
      case MYSQL_TYPE_SET:
      case MYSQL_TYPE_GEOMETRY:
      case MYSQL_TYPE_VAR_STRING:
      default:
        break;
    }

    if (field->real_maybe_null())
    {
<<<<<<< HEAD
      java_map_insert(map, create_metadata_enum_object("IS_NULLABLE"), string_to_java_byte_array("True"), this->env);
=======
      this->env->CallVoidMethod(metadata_object, set_nullable_method, JNI_TRUE);
>>>>>>> b75c86fc
    }

    // 64 is obviously some key flag indicating no primary key, but I have no idea where it's defined. Will fix later. - ABC
    if (table_arg->s->primary_key != 64)
    {
      if (strcmp(table_arg->s->key_info[table_arg->s->primary_key].key_part->field->field_name, field->field_name) == 0)
      {
<<<<<<< HEAD
        java_map_insert(map, create_metadata_enum_object("PRIMARY_KEY"), string_to_java_byte_array("True"), this->env);
=======
        this->env->CallVoidMethod(metadata_object, set_primary_key_method, JNI_TRUE);
>>>>>>> b75c86fc
      }
    }

    return metadata_object;
  }
};

#endif<|MERGE_RESOLUTION|>--- conflicted
+++ resolved
@@ -3,12 +3,26 @@
 
 #include <jni.h>
 #include "Util.h"
-#include "Java.h"
 
 class FieldMetadata
 {
 private:
   JNIEnv* env;
+
+  jobject create_java_map()
+  {
+    jclass map_class = this->env->FindClass("java/util/HashMap");
+    jmethodID map_constructor = this->env->GetMethodID(map_class, "<init>", "()V");
+    return this->env->NewObject(map_class, map_constructor);
+  }
+
+  void java_map_put(jobject map, jobject key, jobject val)
+  {
+    jclass map_class = this->env->FindClass("java/util/HashMap");
+    jmethodID put_method = this->env->GetMethodID(map_class, "put", "(Ljava/lang/Object;Ljava/lang/Object;)Ljava/lang/Object;");
+
+    this->env->CallObjectMethod(map, put_method, key, val);
+  }
 
   jobject create_metadata_enum_object(const char *name)
   {
@@ -65,9 +79,6 @@
 
   jobject get_field_metadata(Field *field, TABLE *table_arg)
   {
-<<<<<<< HEAD
-    jobject map = create_java_map(this->env);
-=======
     jclass metadata_class = this->env->FindClass("com/nearinfinity/hbaseclient/ColumnMetadata");
 
     jmethodID metadata_constructor = this->env->GetMethodID(metadata_class, "<init>", "()V");
@@ -81,7 +92,6 @@
 
     jobject metadata_object = this->env->NewObject(metadata_class, metadata_constructor);
 
->>>>>>> b75c86fc
     switch (field->real_type())
     {
       case MYSQL_TYPE_TINY:
@@ -92,39 +102,15 @@
       case MYSQL_TYPE_YEAR:
         if (is_unsigned_field(field))
         {
-<<<<<<< HEAD
-          java_map_insert(map, create_metadata_enum_object("COLUMN_TYPE"), type_enum_to_byte_array("ULONG"), this->env);
-        } else {
-          java_map_insert(map, create_metadata_enum_object("COLUMN_TYPE"), type_enum_to_byte_array("LONG"), this->env);
-=======
           this->env->CallVoidMethod(metadata_object, set_type_method, this->create_column_type_enum_object("ULONG"));
         }
         else
         {
           this->env->CallVoidMethod(metadata_object, set_type_method, this->create_column_type_enum_object("LONG"));
->>>>>>> b75c86fc
         }
         break;
       case MYSQL_TYPE_FLOAT:
       case MYSQL_TYPE_DOUBLE:
-<<<<<<< HEAD
-        java_map_insert(map, create_metadata_enum_object("COLUMN_TYPE"), type_enum_to_byte_array("DOUBLE"), this->env);
-          break;
-      case MYSQL_TYPE_DECIMAL:
-      case MYSQL_TYPE_NEWDECIMAL:
-        java_map_insert(map, create_metadata_enum_object("COLUMN_TYPE"), type_enum_to_byte_array("DECIMAL"), this->env);
-        break;
-      case MYSQL_TYPE_DATE:
-      case MYSQL_TYPE_NEWDATE:
-          java_map_insert(map, create_metadata_enum_object("COLUMN_TYPE"), type_enum_to_byte_array("DATE"), this->env);
-          break;
-      case MYSQL_TYPE_TIME:
-          java_map_insert(map, create_metadata_enum_object("COLUMN_TYPE"), type_enum_to_byte_array("TIME"), this->env);
-          break;
-      case MYSQL_TYPE_DATETIME:
-      case MYSQL_TYPE_TIMESTAMP:
-          java_map_insert(map, create_metadata_enum_object("COLUMN_TYPE"), type_enum_to_byte_array("DATETIME"), this->env);
-=======
         this->env->CallVoidMethod(metadata_object, set_type_method, this->create_column_type_enum_object("DOUBLE"));
           break;
       case MYSQL_TYPE_DECIMAL:
@@ -150,7 +136,6 @@
       case MYSQL_TYPE_DATETIME:
       case MYSQL_TYPE_TIMESTAMP:
         this->env->CallVoidMethod(metadata_object, set_type_method, this->create_column_type_enum_object("DATETIME"));
->>>>>>> b75c86fc
           break;
       case MYSQL_TYPE_STRING:
       case MYSQL_TYPE_VARCHAR:
@@ -163,18 +148,9 @@
           {
             this->env->CallVoidMethod(metadata_object, set_type_method, this->create_column_type_enum_object("BINARY"));
           }
-<<<<<<< HEAD
-          java_map_insert(map, create_metadata_enum_object("MAX_LENGTH"), long_to_java_byte_array(max_data_length), this->env);
-          if (field->binary())
-          {
-            java_map_insert(map, create_metadata_enum_object("COLUMN_TYPE"), type_enum_to_byte_array("BINARY"), this->env);
-          } else {
-            java_map_insert(map, create_metadata_enum_object("COLUMN_TYPE"), type_enum_to_byte_array("STRING"), this->env);
-=======
           else
           {
             this->env->CallVoidMethod(metadata_object, set_type_method, this->create_column_type_enum_object("STRING"));
->>>>>>> b75c86fc
           }
         }
         break;
@@ -182,17 +158,10 @@
       case MYSQL_TYPE_TINY_BLOB:
       case MYSQL_TYPE_MEDIUM_BLOB:
       case MYSQL_TYPE_LONG_BLOB:
-<<<<<<< HEAD
-        java_map_insert(map, create_metadata_enum_object("COLUMN_TYPE"), type_enum_to_byte_array("BINARY"), this->env);
-        break;
-      case MYSQL_TYPE_ENUM:
-        java_map_insert(map, create_metadata_enum_object("COLUMN_TYPE"), type_enum_to_byte_array("ULONG"), this->env);
-=======
         this->env->CallVoidMethod(metadata_object, set_type_method, this->create_column_type_enum_object("BINARY"));
         break;
       case MYSQL_TYPE_ENUM:
         this->env->CallVoidMethod(metadata_object, set_type_method, this->create_column_type_enum_object("ULONG"));
->>>>>>> b75c86fc
         break;
       case MYSQL_TYPE_NULL:
       case MYSQL_TYPE_BIT:
@@ -205,11 +174,7 @@
 
     if (field->real_maybe_null())
     {
-<<<<<<< HEAD
-      java_map_insert(map, create_metadata_enum_object("IS_NULLABLE"), string_to_java_byte_array("True"), this->env);
-=======
       this->env->CallVoidMethod(metadata_object, set_nullable_method, JNI_TRUE);
->>>>>>> b75c86fc
     }
 
     // 64 is obviously some key flag indicating no primary key, but I have no idea where it's defined. Will fix later. - ABC
@@ -217,11 +182,7 @@
     {
       if (strcmp(table_arg->s->key_info[table_arg->s->primary_key].key_part->field->field_name, field->field_name) == 0)
       {
-<<<<<<< HEAD
-        java_map_insert(map, create_metadata_enum_object("PRIMARY_KEY"), string_to_java_byte_array("True"), this->env);
-=======
         this->env->CallVoidMethod(metadata_object, set_primary_key_method, JNI_TRUE);
->>>>>>> b75c86fc
       }
     }
 
